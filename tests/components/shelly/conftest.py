--- conflicted
+++ resolved
@@ -1,9 +1,4 @@
 """Test configuration for Shelly."""
-<<<<<<< HEAD
-from unittest.mock import patch
-
-import pytest
-=======
 from unittest.mock import AsyncMock, Mock, patch
 
 import pytest
@@ -62,7 +57,6 @@
     "fw": "20201124-092854/v1.9.0@57ac4ad8",
     "num_outputs": 2,
 }
->>>>>>> 0371c917
 
 
 @pytest.fixture(autouse=True)
