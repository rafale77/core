"""The tests for hls streams."""
from datetime import timedelta
<<<<<<< HEAD
from io import BytesIO
=======
import logging
import os
import threading
>>>>>>> 0371c917
from unittest.mock import patch

import av
import pytest

from homeassistant.components.stream.core import Segment
from homeassistant.components.stream.recorder import recorder_save_worker
from homeassistant.setup import async_setup_component
import homeassistant.util.dt as dt_util

from tests.common import async_fire_time_changed
from tests.components.stream.common import generate_h264_video, preload_stream

TEST_TIMEOUT = 10


class SaveRecordWorkerSync:
    """
    Test fixture to manage RecordOutput thread for recorder_save_worker.

    This is used to assert that the worker is started and stopped cleanly
    to avoid thread leaks in tests.
    """

    def __init__(self):
        """Initialize SaveRecordWorkerSync."""
        self.reset()

    def recorder_save_worker(self, *args, **kwargs):
        """Mock method for patch."""
        logging.debug("recorder_save_worker thread started")
        assert self._save_thread is None
        self._save_thread = threading.current_thread()
        self._save_event.set()

    def join(self):
        """Verify save worker was invoked and block on shutdown."""
        assert self._save_event.wait(timeout=TEST_TIMEOUT)
        self._save_thread.join()

    def reset(self):
        """Reset callback state for reuse in tests."""
        self._save_thread = None
        self._save_event = threading.Event()


@pytest.fixture()
def record_worker_sync(hass):
    """Patch recorder_save_worker for clean thread shutdown for test."""
    sync = SaveRecordWorkerSync()
    with patch(
        "homeassistant.components.stream.recorder.recorder_save_worker",
        side_effect=sync.recorder_save_worker,
        autospec=True,
    ):
        yield sync


async def test_record_stream(hass, hass_client, stream_worker_sync, record_worker_sync):
    """
    Test record stream.

    Tests full integration with the stream component, and captures the
    stream worker and save worker to allow for clean shutdown of background
    threads.  The actual save logic is tested in test_recorder_save below.
    """
    await async_setup_component(hass, "stream", {"stream": {}})

    stream_worker_sync.pause()

    # Setup demo track
    source = generate_h264_video()
    stream = preload_stream(hass, source)
    recorder = stream.add_provider("recorder")
    stream.start()

    while True:
        segment = await recorder.recv()
        if not segment:
            break
        segments = segment.sequence
        if segments > 1:
            stream_worker_sync.resume()

    stream.stop()
    assert segments > 1

    # Verify that the save worker was invoked, then block until its
    # thread completes and is shutdown completely to avoid thread leaks.
    record_worker_sync.join()


async def test_recorder_timeout(hass, hass_client, stream_worker_sync):
    """
    Test recorder timeout.

    Mocks out the cleanup to assert that it is invoked after a timeout.
    This test does not start the recorder save thread.
    """
    await async_setup_component(hass, "stream", {"stream": {}})

    stream_worker_sync.pause()

    with patch(
        "homeassistant.components.stream.recorder.RecorderOutput.cleanup"
    ) as mock_cleanup:
        # Setup demo track
        source = generate_h264_video()
        stream = preload_stream(hass, source)
        recorder = stream.add_provider("recorder")
        stream.start()

        await recorder.recv()

        # Wait a minute
        future = dt_util.utcnow() + timedelta(minutes=1)
        async_fire_time_changed(hass, future)
        await hass.async_block_till_done()

        assert mock_cleanup.called

        stream_worker_sync.resume()
        stream.stop()
        await hass.async_block_till_done()
        await hass.async_block_till_done()


async def test_recorder_save(tmpdir):
    """Test recorder save."""
    # Setup
    source = generate_h264_video()
    filename = f"{tmpdir}/test.mp4"

    # Run
    recorder_save_worker(filename, [Segment(1, source, 4)], "mp4")

    # Assert
    assert os.path.exists(filename)


async def test_record_stream_audio(
    hass, hass_client, stream_worker_sync, record_worker_sync
):
    """
    Test treatment of different audio inputs.

    Record stream output should have an audio channel when input has
    a valid codec and audio packets and no audio channel otherwise.
    """
    await async_setup_component(hass, "stream", {"stream": {}})

    for a_codec, expected_audio_streams in (
        ("aac", 1),  # aac is a valid mp4 codec
        ("pcm_mulaw", 0),  # G.711 is not a valid mp4 codec
        ("empty", 0),  # audio stream with no packets
        (None, 0),  # no audio stream
    ):
        record_worker_sync.reset()
        stream_worker_sync.pause()

        # Setup demo track
        source = generate_h264_video(
            container_format="mov", audio_codec=a_codec
        )  # mov can store PCM
        stream = preload_stream(hass, source)
        recorder = stream.add_provider("recorder")
        stream.start()

        while True:
            segment = await recorder.recv()
            if not segment:
                break
            last_segment = segment
            stream_worker_sync.resume()

        result = av.open(last_segment.segment, "r", format="mp4")

        assert len(result.streams.audio) == expected_audio_streams
        result.close()
        stream.stop()
        await hass.async_block_till_done()

        # Verify that the save worker was invoked, then block until its
        # thread completes and is shutdown completely to avoid thread leaks.
        record_worker_sync.join()<|MERGE_RESOLUTION|>--- conflicted
+++ resolved
@@ -1,12 +1,8 @@
 """The tests for hls streams."""
 from datetime import timedelta
-<<<<<<< HEAD
-from io import BytesIO
-=======
 import logging
 import os
 import threading
->>>>>>> 0371c917
 from unittest.mock import patch
 
 import av
