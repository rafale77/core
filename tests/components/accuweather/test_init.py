"""Test init of AccuWeather integration."""
<<<<<<< HEAD
from unittest.mock import patch

=======
from datetime import timedelta
import json
from unittest.mock import patch

from accuweather import ApiError

>>>>>>> 0371c917
from homeassistant.components.accuweather.const import DOMAIN
from homeassistant.config_entries import (
    ENTRY_STATE_LOADED,
    ENTRY_STATE_NOT_LOADED,
    ENTRY_STATE_SETUP_RETRY,
)
from homeassistant.const import STATE_UNAVAILABLE
from homeassistant.util.dt import utcnow

<<<<<<< HEAD
from tests.common import MockConfigEntry
=======
from tests.common import MockConfigEntry, async_fire_time_changed, load_fixture
>>>>>>> 0371c917
from tests.components.accuweather import init_integration


async def test_async_setup_entry(hass):
    """Test a successful setup entry."""
    await init_integration(hass)

    state = hass.states.get("weather.home")
    assert state is not None
    assert state.state != STATE_UNAVAILABLE
    assert state.state == "sunny"


async def test_config_not_ready(hass):
    """Test for setup failure if connection to AccuWeather is missing."""
    entry = MockConfigEntry(
        domain=DOMAIN,
        title="Home",
        unique_id="0123456",
        data={
            "api_key": "32-character-string-1234567890qw",
            "latitude": 55.55,
            "longitude": 122.12,
            "name": "Home",
        },
    )

    with patch(
        "homeassistant.components.accuweather.AccuWeather._async_get_data",
        side_effect=ApiError("API Error"),
    ):
        entry.add_to_hass(hass)
        await hass.config_entries.async_setup(entry.entry_id)
        assert entry.state == ENTRY_STATE_SETUP_RETRY


async def test_unload_entry(hass):
    """Test successful unload of entry."""
    entry = await init_integration(hass)

    assert len(hass.config_entries.async_entries(DOMAIN)) == 1
    assert entry.state == ENTRY_STATE_LOADED

    assert await hass.config_entries.async_unload(entry.entry_id)
    await hass.async_block_till_done()

    assert entry.state == ENTRY_STATE_NOT_LOADED
    assert not hass.data.get(DOMAIN)


async def test_update_interval(hass):
    """Test correct update interval."""
    entry = await init_integration(hass)

    assert entry.state == ENTRY_STATE_LOADED

    current = json.loads(load_fixture("accuweather/current_conditions_data.json"))
    future = utcnow() + timedelta(minutes=40)

    with patch(
        "homeassistant.components.accuweather.AccuWeather.async_get_current_conditions",
        return_value=current,
    ) as mock_current:

        assert mock_current.call_count == 0

        async_fire_time_changed(hass, future)
        await hass.async_block_till_done()

        assert mock_current.call_count == 1


async def test_update_interval_forecast(hass):
    """Test correct update interval when forecast is True."""
    entry = await init_integration(hass, forecast=True)

    assert entry.state == ENTRY_STATE_LOADED

    current = json.loads(load_fixture("accuweather/current_conditions_data.json"))
    forecast = json.loads(load_fixture("accuweather/forecast_data.json"))
    future = utcnow() + timedelta(minutes=80)

    with patch(
        "homeassistant.components.accuweather.AccuWeather.async_get_current_conditions",
        return_value=current,
    ) as mock_current, patch(
        "homeassistant.components.accuweather.AccuWeather.async_get_forecast",
        return_value=forecast,
    ) as mock_forecast:

        assert mock_current.call_count == 0
        assert mock_forecast.call_count == 0

        async_fire_time_changed(hass, future)
        await hass.async_block_till_done()

        assert mock_current.call_count == 1
        assert mock_forecast.call_count == 1<|MERGE_RESOLUTION|>--- conflicted
+++ resolved
@@ -1,15 +1,10 @@
 """Test init of AccuWeather integration."""
-<<<<<<< HEAD
-from unittest.mock import patch
-
-=======
 from datetime import timedelta
 import json
 from unittest.mock import patch
 
 from accuweather import ApiError
 
->>>>>>> 0371c917
 from homeassistant.components.accuweather.const import DOMAIN
 from homeassistant.config_entries import (
     ENTRY_STATE_LOADED,
@@ -19,11 +14,7 @@
 from homeassistant.const import STATE_UNAVAILABLE
 from homeassistant.util.dt import utcnow
 
-<<<<<<< HEAD
-from tests.common import MockConfigEntry
-=======
 from tests.common import MockConfigEntry, async_fire_time_changed, load_fixture
->>>>>>> 0371c917
 from tests.components.accuweather import init_integration
 
 
