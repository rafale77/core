--- conflicted
+++ resolved
@@ -1,19 +1,11 @@
 """The tests for the hddtemp platform."""
 import socket
-<<<<<<< HEAD
-import unittest
-=======
->>>>>>> 0371c917
 from unittest.mock import patch
 
 import pytest
 
-<<<<<<< HEAD
-from tests.common import get_test_home_assistant
-=======
 from homeassistant.const import TEMP_CELSIUS
 from homeassistant.setup import async_setup_component
->>>>>>> 0371c917
 
 VALID_CONFIG_MINIMAL = {"sensor": {"platform": "hddtemp"}}
 
