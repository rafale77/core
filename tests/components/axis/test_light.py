--- conflicted
+++ resolved
@@ -14,16 +14,12 @@
 )
 from homeassistant.setup import async_setup_component
 
-<<<<<<< HEAD
-from .test_device import API_DISCOVERY_RESPONSE, NAME, setup_axis_integration
-=======
 from .test_device import (
     API_DISCOVERY_RESPONSE,
     LIGHT_CONTROL_RESPONSE,
     NAME,
     setup_axis_integration,
 )
->>>>>>> 0371c917
 
 API_DISCOVERY_LIGHT_CONTROL = {
     "id": "light-control",
