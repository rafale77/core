"""Tests for Plex player playback methods/services."""
from unittest.mock import patch
<<<<<<< HEAD

from plexapi.exceptions import NotFound
=======
>>>>>>> 0371c917

from homeassistant.components.media_player.const import (
    ATTR_MEDIA_CONTENT_ID,
    ATTR_MEDIA_CONTENT_TYPE,
    DOMAIN as MP_DOMAIN,
    MEDIA_TYPE_EPISODE,
    MEDIA_TYPE_MOVIE,
    MEDIA_TYPE_MUSIC,
    SERVICE_PLAY_MEDIA,
)
from homeassistant.const import ATTR_ENTITY_ID


<<<<<<< HEAD
from tests.common import MockConfigEntry
=======
async def test_media_player_playback(
    hass, setup_plex_server, requests_mock, playqueue_created, player_plexweb_resources
):
    """Test playing media on a Plex media_player."""
    requests_mock.get("http://1.2.3.5:32400/resources", text=player_plexweb_resources)
>>>>>>> 0371c917

    await setup_plex_server()

    media_player = "media_player.plex_plex_web_chrome"
    requests_mock.post("/playqueues", text=playqueue_created)
    requests_mock.get("/player/playback/playMedia", status_code=200)

    # Test movie success
    assert await hass.services.async_call(
        MP_DOMAIN,
        SERVICE_PLAY_MEDIA,
        {
            ATTR_ENTITY_ID: media_player,
            ATTR_MEDIA_CONTENT_TYPE: MEDIA_TYPE_MOVIE,
            ATTR_MEDIA_CONTENT_ID: '{"library_name": "Movies", "title": "Movie 1" }',
        },
        True,
    )

    # Test movie incomplete dict
    assert await hass.services.async_call(
        MP_DOMAIN,
        SERVICE_PLAY_MEDIA,
        {
            ATTR_ENTITY_ID: media_player,
            ATTR_MEDIA_CONTENT_TYPE: MEDIA_TYPE_MOVIE,
            ATTR_MEDIA_CONTENT_ID: '{"library_name": "Movies"}',
        },
        True,
    )

    # Test movie failure with options
    assert await hass.services.async_call(
        MP_DOMAIN,
        SERVICE_PLAY_MEDIA,
        {
            ATTR_ENTITY_ID: media_player,
            ATTR_MEDIA_CONTENT_TYPE: MEDIA_TYPE_MOVIE,
            ATTR_MEDIA_CONTENT_ID: '{"library_name": "Movies", "title": "Does not exist" }',
        },
        True,
    )

    # Test movie failure with nothing found
    with patch("plexapi.library.LibrarySection.search", return_value=None):
        assert await hass.services.async_call(
            MP_DOMAIN,
            SERVICE_PLAY_MEDIA,
            {
                ATTR_ENTITY_ID: media_player,
                ATTR_MEDIA_CONTENT_TYPE: MEDIA_TYPE_MOVIE,
                ATTR_MEDIA_CONTENT_ID: '{"library_name": "Movies", "title": "Does not exist" }',
            },
            True,
        )

    # Test movie success with dict
    assert await hass.services.async_call(
        MP_DOMAIN,
        SERVICE_PLAY_MEDIA,
        {
            ATTR_ENTITY_ID: media_player,
            ATTR_MEDIA_CONTENT_TYPE: MEDIA_TYPE_MUSIC,
            ATTR_MEDIA_CONTENT_ID: '{"library_name": "Music", "artist_name": "Artist", "album_name": "Album"}',
        },
        True,
    )

    # Test TV show episoe lookup failure
    assert await hass.services.async_call(
        MP_DOMAIN,
        SERVICE_PLAY_MEDIA,
        {
            ATTR_ENTITY_ID: media_player,
            ATTR_MEDIA_CONTENT_TYPE: MEDIA_TYPE_EPISODE,
            ATTR_MEDIA_CONTENT_ID: '{"library_name": "TV Shows", "show_name": "TV Show", "season_number": 1, "episode_number": 99}',
        },
        True,
    )

    # Test track name lookup failure
    assert await hass.services.async_call(
        MP_DOMAIN,
        SERVICE_PLAY_MEDIA,
        {
            ATTR_ENTITY_ID: media_player,
            ATTR_MEDIA_CONTENT_TYPE: MEDIA_TYPE_MUSIC,
            ATTR_MEDIA_CONTENT_ID: '{"library_name": "Music", "artist_name": "Artist", "album_name": "Album", "track_name": "Not a track"}',
        },
        True,
    )

    # Test media lookup failure by key
    requests_mock.get("/library/metadata/999", status_code=404)
    assert await hass.services.async_call(
        MP_DOMAIN,
        SERVICE_PLAY_MEDIA,
        {
            ATTR_ENTITY_ID: media_player,
            ATTR_MEDIA_CONTENT_TYPE: MEDIA_TYPE_MUSIC,
            ATTR_MEDIA_CONTENT_ID: "999",
        },
        True,
    )

    # Test invalid Plex server requested
    assert await hass.services.async_call(
        MP_DOMAIN,
        SERVICE_PLAY_MEDIA,
        {
            ATTR_ENTITY_ID: media_player,
            ATTR_MEDIA_CONTENT_TYPE: MEDIA_TYPE_MUSIC,
            ATTR_MEDIA_CONTENT_ID: '{"plex_server": "unknown_plex_server", "library_name": "Music", "artist_name": "Artist", "album_name": "Album"}',
        },
        True,
    )<|MERGE_RESOLUTION|>--- conflicted
+++ resolved
@@ -1,10 +1,5 @@
 """Tests for Plex player playback methods/services."""
 from unittest.mock import patch
-<<<<<<< HEAD
-
-from plexapi.exceptions import NotFound
-=======
->>>>>>> 0371c917
 
 from homeassistant.components.media_player.const import (
     ATTR_MEDIA_CONTENT_ID,
@@ -18,15 +13,11 @@
 from homeassistant.const import ATTR_ENTITY_ID
 
 
-<<<<<<< HEAD
-from tests.common import MockConfigEntry
-=======
 async def test_media_player_playback(
     hass, setup_plex_server, requests_mock, playqueue_created, player_plexweb_resources
 ):
     """Test playing media on a Plex media_player."""
     requests_mock.get("http://1.2.3.5:32400/resources", text=player_plexweb_resources)
->>>>>>> 0371c917
 
     await setup_plex_server()
 
