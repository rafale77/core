--- conflicted
+++ resolved
@@ -1,13 +1,10 @@
 """Tests for various Plex services."""
 from unittest.mock import patch
 
-<<<<<<< HEAD
-=======
 from plexapi.exceptions import NotFound
 import pytest
 
 from homeassistant.components.media_player.const import MEDIA_TYPE_MUSIC
->>>>>>> 0371c917
 from homeassistant.components.plex.const import (
     CONF_SERVER,
     CONF_SERVER_IDENTIFIER,
