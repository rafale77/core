"""The binary sensor tests for the powerwall platform."""

from unittest.mock import patch

from homeassistant.components.powerwall.const import DOMAIN
from homeassistant.const import CONF_IP_ADDRESS, STATE_ON

from .mocks import _mock_powerwall_with_fixtures

<<<<<<< HEAD
=======
from tests.common import MockConfigEntry

>>>>>>> 0371c917

async def test_sensors(hass):
    """Test creation of the binary sensors."""

    mock_powerwall = await _mock_powerwall_with_fixtures(hass)

    config_entry = MockConfigEntry(domain=DOMAIN, data={CONF_IP_ADDRESS: "1.2.3.4"})
    config_entry.add_to_hass(hass)
    with patch(
        "homeassistant.components.powerwall.config_flow.Powerwall",
        return_value=mock_powerwall,
    ), patch(
        "homeassistant.components.powerwall.Powerwall", return_value=mock_powerwall
    ):
        assert await hass.config_entries.async_setup(config_entry.entry_id)
        await hass.async_block_till_done()

    state = hass.states.get("binary_sensor.grid_status")
    assert state.state == STATE_ON
    expected_attributes = {"friendly_name": "Grid Status", "device_class": "power"}
    # Only test for a subset of attributes in case
    # HA changes the implementation and a new one appears
    assert all(item in state.attributes.items() for item in expected_attributes.items())

    state = hass.states.get("binary_sensor.powerwall_status")
    assert state.state == STATE_ON
    expected_attributes = {
        "friendly_name": "Powerwall Status",
        "device_class": "power",
    }
    # Only test for a subset of attributes in case
    # HA changes the implementation and a new one appears
    assert all(item in state.attributes.items() for item in expected_attributes.items())

    state = hass.states.get("binary_sensor.powerwall_connected_to_tesla")
    assert state.state == STATE_ON
    expected_attributes = {
        "friendly_name": "Powerwall Connected to Tesla",
        "device_class": "connectivity",
    }
    # Only test for a subset of attributes in case
    # HA changes the implementation and a new one appears
    assert all(item in state.attributes.items() for item in expected_attributes.items())

    state = hass.states.get("binary_sensor.powerwall_charging")
    assert state.state == STATE_ON
    expected_attributes = {
        "friendly_name": "Powerwall Charging",
        "device_class": "battery_charging",
    }
    # Only test for a subset of attributes in case
    # HA changes the implementation and a new one appears
    assert all(item in state.attributes.items() for item in expected_attributes.items())<|MERGE_RESOLUTION|>--- conflicted
+++ resolved
@@ -7,11 +7,8 @@
 
 from .mocks import _mock_powerwall_with_fixtures
 
-<<<<<<< HEAD
-=======
 from tests.common import MockConfigEntry
 
->>>>>>> 0371c917
 
 async def test_sensors(hass):
     """Test creation of the binary sensors."""
