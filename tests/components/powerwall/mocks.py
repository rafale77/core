--- conflicted
+++ resolved
@@ -14,12 +14,6 @@
     SiteMaster,
 )
 
-<<<<<<< HEAD
-from homeassistant.components.powerwall.const import DOMAIN
-from homeassistant.const import CONF_IP_ADDRESS
-
-=======
->>>>>>> 0371c917
 from tests.common import load_fixture
 
 
