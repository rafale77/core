"""deCONZ light platform tests."""

from copy import deepcopy
from unittest.mock import patch
<<<<<<< HEAD
=======

import pytest
>>>>>>> 0371c917

from homeassistant.components.deconz.const import (
    CONF_ALLOW_DECONZ_GROUPS,
    DOMAIN as DECONZ_DOMAIN,
)
from homeassistant.components.deconz.gateway import get_gateway_from_config_entry
from homeassistant.components.light import (
    ATTR_BRIGHTNESS,
    ATTR_COLOR_TEMP,
    ATTR_EFFECT,
    ATTR_FLASH,
    ATTR_HS_COLOR,
    ATTR_MAX_MIREDS,
    ATTR_MIN_MIREDS,
    ATTR_TRANSITION,
    DOMAIN as LIGHT_DOMAIN,
    EFFECT_COLORLOOP,
    FLASH_LONG,
    FLASH_SHORT,
    SERVICE_TURN_OFF,
    SERVICE_TURN_ON,
)
from homeassistant.const import (
    ATTR_ENTITY_ID,
    ATTR_SUPPORTED_FEATURES,
    STATE_OFF,
    STATE_ON,
)
from homeassistant.setup import async_setup_component

from .test_gateway import DECONZ_WEB_REQUEST, setup_deconz_integration

GROUPS = {
    "1": {
        "id": "Light group id",
        "name": "Light group",
        "type": "LightGroup",
        "state": {"all_on": False, "any_on": True},
        "action": {},
        "scenes": [],
        "lights": ["1", "2"],
    },
    "2": {
        "id": "Empty group id",
        "name": "Empty group",
        "type": "LightGroup",
        "state": {},
        "action": {},
        "scenes": [],
        "lights": [],
    },
}

LIGHTS = {
    "1": {
        "id": "RGB light id",
        "name": "RGB light",
        "state": {
            "on": True,
            "bri": 255,
            "colormode": "xy",
            "effect": "colorloop",
            "xy": (500, 500),
            "reachable": True,
        },
        "type": "Extended color light",
        "uniqueid": "00:00:00:00:00:00:00:00-00",
    },
    "2": {
        "ctmax": 454,
        "ctmin": 155,
        "id": "Tunable white light id",
        "name": "Tunable white light",
        "state": {"on": True, "colormode": "ct", "ct": 2500, "reachable": True},
        "type": "Tunable white light",
        "uniqueid": "00:00:00:00:00:00:00:01-00",
    },
    "3": {
        "id": "On off switch id",
        "name": "On off switch",
        "type": "On/Off plug-in unit",
        "state": {"reachable": True},
        "uniqueid": "00:00:00:00:00:00:00:02-00",
    },
    "4": {
        "name": "On off light",
        "state": {"on": True, "reachable": True},
        "type": "On and Off light",
        "uniqueid": "00:00:00:00:00:00:00:03-00",
    },
    "5": {
        "ctmax": 1000,
        "ctmin": 0,
        "id": "Tunable white light with bad maxmin values id",
        "name": "Tunable white light with bad maxmin values",
        "state": {"on": True, "colormode": "ct", "ct": 2500, "reachable": True},
        "type": "Tunable white light",
        "uniqueid": "00:00:00:00:00:00:00:04-00",
    },
}


async def test_platform_manually_configured(hass):
    """Test that we do not discover anything or try to set up a gateway."""
    assert (
        await async_setup_component(
            hass, LIGHT_DOMAIN, {"light": {"platform": DECONZ_DOMAIN}}
        )
        is True
    )
    assert DECONZ_DOMAIN not in hass.data


async def test_no_lights_or_groups(hass):
    """Test that no lights or groups entities are created."""
    await setup_deconz_integration(hass)
    assert len(hass.states.async_all()) == 0


async def test_lights_and_groups(hass):
    """Test that lights or groups entities are created."""
    data = deepcopy(DECONZ_WEB_REQUEST)
    data["groups"] = deepcopy(GROUPS)
    data["lights"] = deepcopy(LIGHTS)
    config_entry = await setup_deconz_integration(hass, get_state_response=data)
    gateway = get_gateway_from_config_entry(hass, config_entry)

    assert len(hass.states.async_all()) == 6

    rgb_light = hass.states.get("light.rgb_light")
    assert rgb_light.state == STATE_ON
    assert rgb_light.attributes[ATTR_BRIGHTNESS] == 255
    assert rgb_light.attributes[ATTR_HS_COLOR] == (224.235, 100.0)
    assert rgb_light.attributes["is_deconz_group"] is False
    assert rgb_light.attributes[ATTR_SUPPORTED_FEATURES] == 61

    tunable_white_light = hass.states.get("light.tunable_white_light")
    assert tunable_white_light.state == STATE_ON
    assert tunable_white_light.attributes[ATTR_COLOR_TEMP] == 2500
    assert tunable_white_light.attributes[ATTR_MAX_MIREDS] == 454
    assert tunable_white_light.attributes[ATTR_MIN_MIREDS] == 155
    assert tunable_white_light.attributes[ATTR_SUPPORTED_FEATURES] == 2

    tunable_white_light_bad_maxmin = hass.states.get(
        "light.tunable_white_light_with_bad_maxmin_values"
    )
    assert tunable_white_light_bad_maxmin.state == STATE_ON
    assert tunable_white_light_bad_maxmin.attributes[ATTR_COLOR_TEMP] == 2500
    assert tunable_white_light_bad_maxmin.attributes[ATTR_MAX_MIREDS] == 650
    assert tunable_white_light_bad_maxmin.attributes[ATTR_MIN_MIREDS] == 140
    assert tunable_white_light_bad_maxmin.attributes[ATTR_SUPPORTED_FEATURES] == 2

    on_off_light = hass.states.get("light.on_off_light")
    assert on_off_light.state == STATE_ON
    assert on_off_light.attributes[ATTR_SUPPORTED_FEATURES] == 0

    light_group = hass.states.get("light.light_group")
    assert light_group.state == STATE_ON
    assert light_group.attributes["all_on"] is False

    empty_group = hass.states.get("light.empty_group")
    assert empty_group is None

    state_changed_event = {
        "t": "event",
        "e": "changed",
        "r": "lights",
        "id": "1",
        "state": {"on": False},
    }
    gateway.api.event_handler(state_changed_event)
    await hass.async_block_till_done()

    rgb_light = hass.states.get("light.rgb_light")
    assert rgb_light.state == STATE_OFF

    # Verify service calls

    rgb_light_device = gateway.api.lights["1"]

    # Service turn on light with short color loop

    with patch.object(rgb_light_device, "_request", return_value=True) as set_callback:
        await hass.services.async_call(
            LIGHT_DOMAIN,
            SERVICE_TURN_ON,
            {
                ATTR_ENTITY_ID: "light.rgb_light",
                ATTR_COLOR_TEMP: 2500,
                ATTR_BRIGHTNESS: 200,
                ATTR_TRANSITION: 5,
                ATTR_FLASH: FLASH_SHORT,
                ATTR_EFFECT: EFFECT_COLORLOOP,
            },
            blocking=True,
        )
        await hass.async_block_till_done()
        set_callback.assert_called_with(
            "put",
            "/lights/1/state",
            json={
                "ct": 2500,
                "bri": 200,
                "transitiontime": 50,
                "alert": "select",
                "effect": "colorloop",
            },
        )

    # Service turn on light disabling color loop with long flashing

    with patch.object(rgb_light_device, "_request", return_value=True) as set_callback:
        await hass.services.async_call(
            LIGHT_DOMAIN,
            SERVICE_TURN_ON,
            {
                ATTR_ENTITY_ID: "light.rgb_light",
                ATTR_HS_COLOR: (20, 30),
                ATTR_FLASH: FLASH_LONG,
                ATTR_EFFECT: "None",
            },
            blocking=True,
        )
        await hass.async_block_till_done()
        set_callback.assert_called_with(
            "put",
            "/lights/1/state",
            json={"xy": (0.411, 0.351), "alert": "lselect", "effect": "none"},
        )

    # Service turn on light with short flashing

    with patch.object(rgb_light_device, "_request", return_value=True) as set_callback:
        await hass.services.async_call(
            LIGHT_DOMAIN,
            SERVICE_TURN_OFF,
            {
                ATTR_ENTITY_ID: "light.rgb_light",
                ATTR_TRANSITION: 5,
                ATTR_FLASH: FLASH_SHORT,
            },
            blocking=True,
        )
        await hass.async_block_till_done()
        assert not set_callback.called

    state_changed_event = {
        "t": "event",
        "e": "changed",
        "r": "lights",
        "id": "1",
        "state": {"on": True},
    }
    gateway.api.event_handler(state_changed_event)
    await hass.async_block_till_done()

    # Service turn off light with short flashing

    with patch.object(rgb_light_device, "_request", return_value=True) as set_callback:
        await hass.services.async_call(
            LIGHT_DOMAIN,
            SERVICE_TURN_OFF,
            {
                ATTR_ENTITY_ID: "light.rgb_light",
                ATTR_TRANSITION: 5,
                ATTR_FLASH: FLASH_SHORT,
            },
            blocking=True,
        )
        await hass.async_block_till_done()
        set_callback.assert_called_with(
            "put",
            "/lights/1/state",
            json={"bri": 0, "transitiontime": 50, "alert": "select"},
        )

    # Service turn off light with long flashing

    with patch.object(rgb_light_device, "_request", return_value=True) as set_callback:
        await hass.services.async_call(
            LIGHT_DOMAIN,
            SERVICE_TURN_OFF,
            {ATTR_ENTITY_ID: "light.rgb_light", ATTR_FLASH: FLASH_LONG},
            blocking=True,
        )
        await hass.async_block_till_done()
        set_callback.assert_called_with(
            "put", "/lights/1/state", json={"alert": "lselect"}
        )

    await hass.config_entries.async_unload(config_entry.entry_id)

    assert len(hass.states.async_all()) == 0


async def test_disable_light_groups(hass):
    """Test disallowing light groups work."""
    data = deepcopy(DECONZ_WEB_REQUEST)
    data["groups"] = deepcopy(GROUPS)
    data["lights"] = deepcopy(LIGHTS)
    config_entry = await setup_deconz_integration(
        hass,
        options={CONF_ALLOW_DECONZ_GROUPS: False},
        get_state_response=data,
    )

    assert len(hass.states.async_all()) == 5
    assert hass.states.get("light.rgb_light")
    assert hass.states.get("light.tunable_white_light")
    assert hass.states.get("light.light_group") is None
    assert hass.states.get("light.empty_group") is None

    hass.config_entries.async_update_entry(
        config_entry, options={CONF_ALLOW_DECONZ_GROUPS: True}
    )
    await hass.async_block_till_done()

    assert len(hass.states.async_all()) == 6
    assert hass.states.get("light.light_group")

    hass.config_entries.async_update_entry(
        config_entry, options={CONF_ALLOW_DECONZ_GROUPS: False}
    )
    await hass.async_block_till_done()

    assert len(hass.states.async_all()) == 5
    assert hass.states.get("light.light_group") is None


async def test_configuration_tool(hass):
    """Test that lights or groups entities are created."""
    data = deepcopy(DECONZ_WEB_REQUEST)
    data["lights"] = {
        "0": {
            "etag": "26839cb118f5bf7ba1f2108256644010",
            "hascolor": False,
            "lastannounced": None,
            "lastseen": "2020-11-22T11:27Z",
            "manufacturername": "dresden elektronik",
            "modelid": "ConBee II",
            "name": "Configuration tool 1",
            "state": {"reachable": True},
            "swversion": "0x264a0700",
            "type": "Configuration tool",
            "uniqueid": "00:21:2e:ff:ff:05:a7:a3-01",
        }
    }
    await setup_deconz_integration(hass, get_state_response=data)

    assert len(hass.states.async_all()) == 0


async def test_lidl_christmas_light(hass):
    """Test that lights or groups entities are created."""
    data = deepcopy(DECONZ_WEB_REQUEST)
    data["lights"] = {
        "0": {
            "etag": "87a89542bf9b9d0aa8134919056844f8",
            "hascolor": True,
            "lastannounced": None,
            "lastseen": "2020-12-05T22:57Z",
            "manufacturername": "_TZE200_s8gkrkxk",
            "modelid": "TS0601",
            "name": "xmas light",
            "state": {
                "bri": 25,
                "colormode": "hs",
                "effect": "none",
                "hue": 53691,
                "on": True,
                "reachable": True,
                "sat": 141,
            },
            "swversion": None,
            "type": "Color dimmable light",
            "uniqueid": "58:8e:81:ff:fe:db:7b:be-01",
        }
    }
    config_entry = await setup_deconz_integration(hass, get_state_response=data)
    gateway = get_gateway_from_config_entry(hass, config_entry)
    xmas_light_device = gateway.api.lights["0"]

    assert len(hass.states.async_all()) == 1

    with patch.object(xmas_light_device, "_request", return_value=True) as set_callback:
        await hass.services.async_call(
            LIGHT_DOMAIN,
            SERVICE_TURN_ON,
            {
                ATTR_ENTITY_ID: "light.xmas_light",
                ATTR_HS_COLOR: (20, 30),
            },
            blocking=True,
        )
        await hass.async_block_till_done()
        set_callback.assert_called_with(
            "put",
            "/lights/0/state",
            json={"on": True, "hue": 3640, "sat": 76},
        )

    assert hass.states.get("light.xmas_light")


async def test_non_color_light_reports_color(hass):
    """Verify hs_color does not crash when a group gets updated with a bad color value.

    After calling a scene color temp light of certain manufacturers
    report color temp in color space.
    """
    data = deepcopy(DECONZ_WEB_REQUEST)

    data["groups"] = {
        "0": {
            "action": {
                "alert": "none",
                "bri": 127,
                "colormode": "hs",
                "ct": 0,
                "effect": "none",
                "hue": 0,
                "on": True,
                "sat": 127,
                "scene": None,
                "xy": [0, 0],
            },
            "devicemembership": [],
            "etag": "81e42cf1b47affb72fa72bc2e25ba8bf",
            "id": "0",
            "lights": ["0", "1"],
            "name": "All",
            "scenes": [],
            "state": {"all_on": False, "any_on": True},
            "type": "LightGroup",
        }
    }

    data["lights"] = {
        "0": {
            "ctmax": 500,
            "ctmin": 153,
            "etag": "026bcfe544ad76c7534e5ca8ed39047c",
            "hascolor": True,
            "manufacturername": "dresden elektronik",
            "modelid": "FLS-PP3",
            "name": "Light 1",
            "pointsymbol": {},
            "state": {
                "alert": None,
                "bri": 111,
                "colormode": "ct",
                "ct": 307,
                "effect": None,
                "hascolor": True,
                "hue": 7998,
                "on": False,
                "reachable": True,
                "sat": 172,
                "xy": [0.421253, 0.39921],
            },
            "swversion": "020C.201000A0",
            "type": "Extended color light",
            "uniqueid": "00:21:2E:FF:FF:EE:DD:CC-0A",
        },
        "1": {
            "colorcapabilities": 0,
            "ctmax": 65535,
            "ctmin": 0,
            "etag": "9dd510cd474791481f189d2a68a3c7f1",
            "hascolor": True,
            "lastannounced": "2020-12-17T17:44:38Z",
            "lastseen": "2021-01-11T18:36Z",
            "manufacturername": "IKEA of Sweden",
            "modelid": "TRADFRI bulb E27 WS opal 1000lm",
            "name": "Küchenlicht",
            "state": {
                "alert": "none",
                "bri": 156,
                "colormode": "ct",
                "ct": 250,
                "on": True,
                "reachable": True,
            },
            "swversion": "2.0.022",
            "type": "Color temperature light",
            "uniqueid": "ec:1b:bd:ff:fe:ee:ed:dd-01",
        },
    }
    config_entry = await setup_deconz_integration(hass, get_state_response=data)
    gateway = get_gateway_from_config_entry(hass, config_entry)

    assert len(hass.states.async_all()) == 3
    assert hass.states.get("light.all").attributes[ATTR_COLOR_TEMP] == 307

    # Updating a scene will return a faulty color value for a non-color light causing an exception in hs_color
    state_changed_event = {
        "e": "changed",
        "id": "1",
        "r": "lights",
        "state": {
            "alert": None,
            "bri": 216,
            "colormode": "xy",
            "ct": 410,
            "on": True,
            "reachable": True,
        },
        "t": "event",
        "uniqueid": "ec:1b:bd:ff:fe:ee:ed:dd-01",
    }
    gateway.api.event_handler(state_changed_event)
    await hass.async_block_till_done()

    # Bug is fixed if we reach this point, but device won't have neither color temp nor color
    with pytest.raises(KeyError):
        assert hass.states.get("light.all").attributes[ATTR_COLOR_TEMP]
        assert hass.states.get("light.all").attributes[ATTR_HS_COLOR]


async def test_verify_group_supported_features(hass):
    """Test that group supported features reflect what included lights support."""
    data = deepcopy(DECONZ_WEB_REQUEST)
    data["groups"] = deepcopy(
        {
            "1": {
                "id": "Group1",
                "name": "group",
                "type": "LightGroup",
                "state": {"all_on": False, "any_on": True},
                "action": {},
                "scenes": [],
                "lights": ["1", "2", "3"],
            },
        }
    )
    data["lights"] = deepcopy(
        {
            "1": {
                "id": "light1",
                "name": "Dimmable light",
                "state": {"on": True, "bri": 255, "reachable": True},
                "type": "Light",
                "uniqueid": "00:00:00:00:00:00:00:01-00",
            },
            "2": {
                "id": "light2",
                "name": "Color light",
                "state": {
                    "on": True,
                    "bri": 100,
                    "colormode": "xy",
                    "effect": "colorloop",
                    "xy": (500, 500),
                    "reachable": True,
                },
                "type": "Extended color light",
                "uniqueid": "00:00:00:00:00:00:00:02-00",
            },
            "3": {
                "ctmax": 454,
                "ctmin": 155,
                "id": "light3",
                "name": "Tunable light",
                "state": {"on": True, "colormode": "ct", "ct": 2500, "reachable": True},
                "type": "Tunable white light",
                "uniqueid": "00:00:00:00:00:00:00:03-00",
            },
        }
    )
    await setup_deconz_integration(hass, get_state_response=data)

    assert len(hass.states.async_all()) == 4

    group = hass.states.get("light.group")
    assert group.state == STATE_ON
    assert group.attributes[ATTR_SUPPORTED_FEATURES] == 63<|MERGE_RESOLUTION|>--- conflicted
+++ resolved
@@ -2,11 +2,8 @@
 
 from copy import deepcopy
 from unittest.mock import patch
-<<<<<<< HEAD
-=======
 
 import pytest
->>>>>>> 0371c917
 
 from homeassistant.components.deconz.const import (
     CONF_ALLOW_DECONZ_GROUPS,
