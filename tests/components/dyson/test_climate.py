--- conflicted
+++ resolved
@@ -1,11 +1,6 @@
 """Test the Dyson fan component."""
-<<<<<<< HEAD
-import json
-from unittest.mock import Mock, call, patch
-=======
 
 from typing import Type
->>>>>>> 0371c917
 
 from libpurecool.const import (
     AutoMode,
@@ -64,95 +59,6 @@
     ATTR_SUPPORTED_FEATURES,
     ATTR_TEMPERATURE,
 )
-<<<<<<< HEAD
-from homeassistant.setup import async_setup_component
-
-from .common import load_mock_device
-
-
-class MockDysonState(DysonPureHotCoolState):
-    """Mock Dyson state."""
-
-    # pylint: disable=super-init-not-called
-
-    def __init__(self):
-        """Create new Mock Dyson State."""
-
-    def __repr__(self):
-        """Mock repr because original one fails since constructor not called."""
-        return "<MockDysonState>"
-
-
-def _get_config():
-    """Return a config dictionary."""
-    return {
-        DYSON_DOMAIN: {
-            CONF_USERNAME: "email",
-            CONF_PASSWORD: "password",
-            CONF_LANGUAGE: "GB",
-            CONF_DEVICES: [
-                {"device_id": "XX-XXXXX-XX", "device_ip": "192.168.0.1"},
-                {"device_id": "YY-YYYYY-YY", "device_ip": "192.168.0.2"},
-            ],
-        }
-    }
-
-
-def _get_dyson_purehotcool_device():
-    """Return a valid device as provided by the Dyson web services."""
-    device = Mock(spec=DysonPureHotCool)
-    load_mock_device(device)
-    device.name = "Living room"
-    device.state.heat_target = "0000"
-    device.state.heat_mode = HeatMode.HEAT_OFF.value
-    device.state.fan_power = FanPower.POWER_OFF.value
-    device.environmental_state.humidity = 42
-    device.environmental_state.temperature = 298
-    return device
-
-
-def _get_device_off():
-    """Return a device with state off."""
-    device = Mock(spec=DysonPureHotCoolLink)
-    load_mock_device(device)
-    return device
-
-
-def _get_device_cool():
-    """Return a device with state of cooling."""
-    device = Mock(spec=DysonPureHotCoolLink)
-    load_mock_device(device)
-    device.state.focus_mode = FocusMode.FOCUS_OFF.value
-    device.state.heat_target = HeatTarget.celsius(12)
-    device.state.heat_mode = HeatMode.HEAT_OFF.value
-    device.state.heat_state = HeatState.HEAT_STATE_OFF.value
-    return device
-
-
-def _get_device_heat_on():
-    """Return a device with state of heating."""
-    device = Mock(spec=DysonPureHotCoolLink)
-    load_mock_device(device)
-    device.serial = "YY-YYYYY-YY"
-    device.state.heat_target = HeatTarget.celsius(23)
-    device.state.heat_mode = HeatMode.HEAT_ON.value
-    device.state.heat_state = HeatState.HEAT_STATE_ON.value
-    device.environmental_state.temperature = 289
-    device.environmental_state.humidity = 53
-    return device
-
-
-@pytest.fixture(autouse=True)
-def patch_platforms_fixture():
-    """Only set up the climate platform for the climate tests."""
-    with patch("homeassistant.components.dyson.DYSON_PLATFORMS", new=[DOMAIN]):
-        yield
-
-
-@patch(
-    "homeassistant.components.dyson.DysonAccount.devices",
-    return_value=[_get_device_heat_on()],
-=======
 from homeassistant.core import HomeAssistant, callback
 from homeassistant.helpers import entity_registry
 
@@ -162,7 +68,6 @@
     SERIAL,
     async_get_basic_device,
     async_update_device,
->>>>>>> 0371c917
 )
 
 ENTITY_ID = f"{PLATFORM_DOMAIN}.{ENTITY_NAME}"
