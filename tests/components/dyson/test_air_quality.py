--- conflicted
+++ resolved
@@ -1,10 +1,4 @@
 """Test the Dyson air quality component."""
-<<<<<<< HEAD
-import json
-from unittest import mock
-from unittest.mock import patch
-=======
->>>>>>> 0371c917
 
 from libpurecool.dyson_pure_cool import DysonPureCool
 from libpurecool.dyson_pure_state_v2 import DysonEnvironmentalSensorV2State
@@ -21,8 +15,6 @@
 
 from .common import ENTITY_NAME, async_get_purecool_device, async_update_device
 
-<<<<<<< HEAD
-=======
 ENTITY_ID = f"{PLATFORM_DOMAIN}.{ENTITY_NAME}"
 
 MOCKED_VALUES = {
@@ -31,7 +23,6 @@
     ATTR_NO2: 30,
     ATTR_VOC: 40,
 }
->>>>>>> 0371c917
 
 MOCKED_UPDATED_VALUES = {
     ATTR_PM_2_5: 60,
