"""Test the roon config flow."""
from unittest.mock import patch

from homeassistant import config_entries, setup
from homeassistant.components.roon.const import DOMAIN
<<<<<<< HEAD
from homeassistant.const import CONF_HOST

from tests.common import MockConfigEntry
=======
>>>>>>> 0371c917


class RoonApiMock:
    """Class to mock the Roon API for testing."""

    @property
    def token(self):
        """Return a good authentication key."""
        return "good_token"

    @property
    def core_id(self):
        """Return the roon host."""
        return "core_id"

    def stop(self):
        """Stop socket and discovery."""
        return


class RoonApiMockNoToken(RoonApiMock):
    """Class to mock the Roon API for testing, with failed authorisation."""

    @property
    def token(self):
        """Return a bad authentication key."""
        return None


class RoonApiMockException(RoonApiMock):
    """Class to mock the Roon API for testing, throws an unexpected exception."""

    @property
    def token(self):
        """Throw exception."""
        raise Exception


class RoonDiscoveryMock:
    """Class to mock Roon Discovery for testing."""

    def all(self):
        """Return a discovered roon server."""
        return ["2.2.2.2"]

    def stop(self):
        """Stop discovery running."""
        return


class RoonDiscoveryFailedMock(RoonDiscoveryMock):
    """Class to mock Roon Discovery for testing, with no servers discovered."""

    def all(self):
        """Return no discovered roon servers."""
        return []


async def test_successful_discovery_and_auth(hass):
    """Test when discovery and auth both work ok."""

    await setup.async_setup_component(hass, "persistent_notification", {})
    with patch(
        "homeassistant.components.roon.config_flow.RoonApi",
        return_value=RoonApiMock(),
    ), patch(
        "homeassistant.components.roon.config_flow.RoonDiscovery",
        return_value=RoonDiscoveryMock(),
    ), patch(
        "homeassistant.components.roon.async_setup", return_value=True
    ), patch(
        "homeassistant.components.roon.async_setup_entry",
        return_value=True,
    ):

        result = await hass.config_entries.flow.async_init(
            DOMAIN, context={"source": config_entries.SOURCE_USER}
        )
        await hass.async_block_till_done()

        # Should go straight to link if server was discovered
        assert result["type"] == "form"
        assert result["step_id"] == "link"
        assert result["errors"] == {}

        result2 = await hass.config_entries.flow.async_configure(
            result["flow_id"], user_input={}
        )
        await hass.async_block_till_done()

    assert result2["title"] == "Roon Labs Music Player"
    assert result2["data"] == {
        "host": None,
        "api_key": "good_token",
        "roon_server_id": "core_id",
    }


async def test_unsuccessful_discovery_user_form_and_auth(hass):
    """Test unsuccessful discover, user adding the host via the form and then successful auth."""

    await setup.async_setup_component(hass, "persistent_notification", {})
    with patch(
        "homeassistant.components.roon.config_flow.RoonApi",
        return_value=RoonApiMock(),
    ), patch(
        "homeassistant.components.roon.config_flow.RoonDiscovery",
        return_value=RoonDiscoveryFailedMock(),
    ), patch(
        "homeassistant.components.roon.async_setup", return_value=True
    ), patch(
        "homeassistant.components.roon.async_setup_entry",
        return_value=True,
    ):

        result = await hass.config_entries.flow.async_init(
            DOMAIN, context={"source": config_entries.SOURCE_USER}
        )
        await hass.async_block_till_done()

        # Should show the form if server was not discovered
        assert result["type"] == "form"
        assert result["step_id"] == "user"
        assert result["errors"] == {}

        await hass.config_entries.flow.async_configure(
            result["flow_id"], {"host": "1.1.1.1"}
        )
        result2 = await hass.config_entries.flow.async_configure(
            result["flow_id"], user_input={}
        )
        await hass.async_block_till_done()

    assert result2["title"] == "Roon Labs Music Player"
    assert result2["data"] == {
        "host": "1.1.1.1",
        "api_key": "good_token",
        "roon_server_id": "core_id",
    }


async def test_successful_discovery_no_auth(hass):
    """Test successful discover, but failed auth."""

    await setup.async_setup_component(hass, "persistent_notification", {})
    with patch(
        "homeassistant.components.roon.config_flow.RoonApi",
        return_value=RoonApiMockNoToken(),
    ), patch(
        "homeassistant.components.roon.config_flow.RoonDiscovery",
        return_value=RoonDiscoveryMock(),
    ), patch(
        "homeassistant.components.roon.config_flow.TIMEOUT",
        0,
    ), patch(
        "homeassistant.components.roon.config_flow.AUTHENTICATE_TIMEOUT",
        0.01,
    ), patch(
        "homeassistant.components.roon.async_setup", return_value=True
    ), patch(
        "homeassistant.components.roon.async_setup_entry",
        return_value=True,
    ):

        result = await hass.config_entries.flow.async_init(
            DOMAIN, context={"source": config_entries.SOURCE_USER}
        )
        await hass.async_block_till_done()

        # Should go straight to link if server was discovered
        assert result["type"] == "form"
        assert result["step_id"] == "link"
        assert result["errors"] == {}

        result2 = await hass.config_entries.flow.async_configure(
            result["flow_id"], user_input={}
        )
        await hass.async_block_till_done()

    assert result2["errors"] == {"base": "invalid_auth"}


async def test_unexpected_exception(hass):
    """Test successful discover, and unexpected exception during auth."""

    await setup.async_setup_component(hass, "persistent_notification", {})
    with patch(
        "homeassistant.components.roon.config_flow.RoonApi",
        return_value=RoonApiMockException(),
    ), patch(
        "homeassistant.components.roon.config_flow.RoonDiscovery",
        return_value=RoonDiscoveryMock(),
    ), patch(
        "homeassistant.components.roon.async_setup", return_value=True
    ), patch(
        "homeassistant.components.roon.async_setup_entry",
        return_value=True,
    ):

        result = await hass.config_entries.flow.async_init(
            DOMAIN, context={"source": config_entries.SOURCE_USER}
        )
        await hass.async_block_till_done()

        # Should go straight to link if server was discovered
        assert result["type"] == "form"
        assert result["step_id"] == "link"
        assert result["errors"] == {}

        result2 = await hass.config_entries.flow.async_configure(
            result["flow_id"], user_input={}
        )
        await hass.async_block_till_done()

    assert result2["errors"] == {"base": "unknown"}<|MERGE_RESOLUTION|>--- conflicted
+++ resolved
@@ -3,12 +3,6 @@
 
 from homeassistant import config_entries, setup
 from homeassistant.components.roon.const import DOMAIN
-<<<<<<< HEAD
-from homeassistant.const import CONF_HOST
-
-from tests.common import MockConfigEntry
-=======
->>>>>>> 0371c917
 
 
 class RoonApiMock:
