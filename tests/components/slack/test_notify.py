--- conflicted
+++ resolved
@@ -1,9 +1,4 @@
 """Test slack notifications."""
-<<<<<<< HEAD
-from unittest.mock import AsyncMock, Mock
-
-from homeassistant.components.slack.notify import SlackNotificationService
-=======
 import copy
 import logging
 from typing import List
@@ -111,7 +106,6 @@
         record = caplog_records_slack[0]
         assert record.levelno == logging.ERROR
         assert err.__class__.__qualname__ in record.message
->>>>>>> 0371c917
 
 
 async def test_message_includes_default_emoji():
