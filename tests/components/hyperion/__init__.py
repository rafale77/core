--- conflicted
+++ resolved
@@ -4,11 +4,7 @@
 import logging
 from types import TracebackType
 from typing import Any, Dict, Optional, Type
-<<<<<<< HEAD
-from unittest.mock import AsyncMock, Mock, patch  # type: ignore[attr-defined]
-=======
 from unittest.mock import AsyncMock, Mock, patch
->>>>>>> 0371c917
 
 from hyperion import const
 
