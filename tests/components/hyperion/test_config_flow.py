--- conflicted
+++ resolved
@@ -2,11 +2,7 @@
 
 import logging
 from typing import Any, Dict, Optional
-<<<<<<< HEAD
-from unittest.mock import AsyncMock, patch  # type: ignore[attr-defined]
-=======
 from unittest.mock import AsyncMock, patch
->>>>>>> 0371c917
 
 from hyperion import const
 
