"""NuHeat component tests."""
from unittest.mock import patch

from homeassistant.components.nuheat.const import DOMAIN

from .mocks import MOCK_CONFIG_ENTRY, _get_mock_nuheat

<<<<<<< HEAD
=======
from tests.common import MockConfigEntry

>>>>>>> 0371c917
VALID_CONFIG = {
    "nuheat": {"username": "warm", "password": "feet", "devices": "thermostat123"}
}
INVALID_CONFIG = {"nuheat": {"username": "warm", "password": "feet"}}


async def test_init_success(hass):
    """Test that we can setup with valid config."""
    mock_nuheat = _get_mock_nuheat()

    with patch(
        "homeassistant.components.nuheat.nuheat.NuHeat",
        return_value=mock_nuheat,
    ):
        config_entry = MockConfigEntry(domain=DOMAIN, data=MOCK_CONFIG_ENTRY)
        config_entry.add_to_hass(hass)
        assert await hass.config_entries.async_setup(config_entry.entry_id)
        await hass.async_block_till_done()<|MERGE_RESOLUTION|>--- conflicted
+++ resolved
@@ -5,11 +5,8 @@
 
 from .mocks import MOCK_CONFIG_ENTRY, _get_mock_nuheat
 
-<<<<<<< HEAD
-=======
 from tests.common import MockConfigEntry
 
->>>>>>> 0371c917
 VALID_CONFIG = {
     "nuheat": {"username": "warm", "password": "feet", "devices": "thermostat123"}
 }
