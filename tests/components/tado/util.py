--- conflicted
+++ resolved
@@ -61,8 +61,6 @@
             text=load_fixture(device_wr1_fixture),
         )
         m.get(
-<<<<<<< HEAD
-=======
             "https://my.tado.com/api/v2/devices/WR1/temperatureOffset",
             text=load_fixture(device_temp_offset),
         )
@@ -71,7 +69,6 @@
             text=load_fixture(device_temp_offset),
         )
         m.get(
->>>>>>> 0371c917
             "https://my.tado.com/api/v2/homes/1/zones",
             text=load_fixture(zones_fixture),
         )
