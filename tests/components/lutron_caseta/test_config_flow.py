"""Test the Lutron Caseta config flow."""
<<<<<<< HEAD
from unittest.mock import AsyncMock, patch

=======
import asyncio
import ssl
from unittest.mock import AsyncMock, patch

from pylutron_caseta.pairing import PAIR_CA, PAIR_CERT, PAIR_KEY
>>>>>>> 0371c917
from pylutron_caseta.smartbridge import Smartbridge
import pytest

from homeassistant import config_entries, data_entry_flow, setup
from homeassistant.components.lutron_caseta import DOMAIN
import homeassistant.components.lutron_caseta.config_flow as CasetaConfigFlow
from homeassistant.components.lutron_caseta.const import (
    CONF_CA_CERTS,
    CONF_CERTFILE,
    CONF_KEYFILE,
    ERROR_CANNOT_CONNECT,
    STEP_IMPORT_FAILED,
)
from homeassistant.components.zeroconf import ATTR_HOSTNAME
from homeassistant.const import CONF_HOST

from tests.common import MockConfigEntry

EMPTY_MOCK_CONFIG_ENTRY = {
    CONF_HOST: "",
    CONF_KEYFILE: "",
    CONF_CERTFILE: "",
    CONF_CA_CERTS: "",
}


MOCK_ASYNC_PAIR_SUCCESS = {
    PAIR_KEY: "mock_key",
    PAIR_CERT: "mock_cert",
    PAIR_CA: "mock_ca",
}


class MockBridge:
    """Mock Lutron bridge that emulates configured connected status."""

    def __init__(self, can_connect=True):
        """Initialize MockBridge instance with configured mock connectivity."""
        self.can_connect = can_connect
        self.is_currently_connected = False

    async def connect(self):
        """Connect the mock bridge."""
        if self.can_connect:
            self.is_currently_connected = True

    def is_connected(self):
        """Return whether the mock bridge is connected."""
        return self.is_currently_connected

    async def close(self):
        """Close the mock bridge connection."""
        self.is_currently_connected = False


async def test_bridge_import_flow(hass):
    """Test a bridge entry gets created and set up during the import flow."""

    entry_mock_data = {
        CONF_HOST: "1.1.1.1",
        CONF_KEYFILE: "",
        CONF_CERTFILE: "",
        CONF_CA_CERTS: "",
    }

    with patch(
        "homeassistant.components.lutron_caseta.async_setup_entry",
        return_value=True,
    ) as mock_setup_entry, patch(
        "homeassistant.components.lutron_caseta.async_setup", return_value=True
    ), patch.object(
        Smartbridge, "create_tls"
    ) as create_tls:
        create_tls.return_value = MockBridge(can_connect=True)

        result = await hass.config_entries.flow.async_init(
            DOMAIN,
            context={"source": config_entries.SOURCE_IMPORT},
            data=entry_mock_data,
        )

    assert result["type"] == "create_entry"
    assert result["title"] == CasetaConfigFlow.ENTRY_DEFAULT_TITLE
    assert result["data"] == entry_mock_data
    await hass.async_block_till_done()
    assert len(mock_setup_entry.mock_calls) == 1


async def test_bridge_cannot_connect(hass):
    """Test checking for connection and cannot_connect error."""

    entry_mock_data = {
        CONF_HOST: "not.a.valid.host",
        CONF_KEYFILE: "",
        CONF_CERTFILE: "",
        CONF_CA_CERTS: "",
    }

    with patch.object(Smartbridge, "create_tls") as create_tls:
        create_tls.return_value = MockBridge(can_connect=False)

        result = await hass.config_entries.flow.async_init(
            DOMAIN,
            context={"source": config_entries.SOURCE_IMPORT},
            data=entry_mock_data,
        )

    assert result["type"] == "form"
    assert result["step_id"] == STEP_IMPORT_FAILED
    assert result["errors"] == {"base": ERROR_CANNOT_CONNECT}

    result = await hass.config_entries.flow.async_configure(result["flow_id"], {})

    assert result["type"] == data_entry_flow.RESULT_TYPE_ABORT
    assert result["reason"] == CasetaConfigFlow.ABORT_REASON_CANNOT_CONNECT


async def test_bridge_cannot_connect_unknown_error(hass):
    """Test checking for connection and encountering an unknown error."""

    with patch.object(Smartbridge, "create_tls") as create_tls:
        mock_bridge = MockBridge()
        mock_bridge.connect = AsyncMock(side_effect=asyncio.TimeoutError)
        create_tls.return_value = mock_bridge
        result = await hass.config_entries.flow.async_init(
            DOMAIN,
            context={"source": config_entries.SOURCE_IMPORT},
            data=EMPTY_MOCK_CONFIG_ENTRY,
        )

    assert result["type"] == "form"
    assert result["step_id"] == STEP_IMPORT_FAILED
    assert result["errors"] == {"base": ERROR_CANNOT_CONNECT}

    result = await hass.config_entries.flow.async_configure(result["flow_id"], {})

    assert result["type"] == data_entry_flow.RESULT_TYPE_ABORT
    assert result["reason"] == CasetaConfigFlow.ABORT_REASON_CANNOT_CONNECT


async def test_bridge_invalid_ssl_error(hass):
    """Test checking for connection and encountering invalid ssl certs."""

    with patch.object(Smartbridge, "create_tls", side_effect=ssl.SSLError):
        result = await hass.config_entries.flow.async_init(
            DOMAIN,
            context={"source": config_entries.SOURCE_IMPORT},
            data=EMPTY_MOCK_CONFIG_ENTRY,
        )

    assert result["type"] == "form"
    assert result["step_id"] == STEP_IMPORT_FAILED
    assert result["errors"] == {"base": ERROR_CANNOT_CONNECT}

    result = await hass.config_entries.flow.async_configure(result["flow_id"], {})

    assert result["type"] == data_entry_flow.RESULT_TYPE_ABORT
    assert result["reason"] == CasetaConfigFlow.ABORT_REASON_CANNOT_CONNECT


async def test_duplicate_bridge_import(hass):
    """Test that creating a bridge entry with a duplicate host errors."""

    entry_mock_data = {
        CONF_HOST: "1.1.1.1",
        CONF_KEYFILE: "",
        CONF_CERTFILE: "",
        CONF_CA_CERTS: "",
    }
    mock_entry = MockConfigEntry(domain=DOMAIN, data=entry_mock_data)
    mock_entry.add_to_hass(hass)

    with patch(
        "homeassistant.components.lutron_caseta.async_setup_entry",
        return_value=True,
    ) as mock_setup_entry:
        # Mock entry added, try initializing flow with duplicate host
        result = await hass.config_entries.flow.async_init(
            DOMAIN,
            context={"source": config_entries.SOURCE_IMPORT},
            data=entry_mock_data,
        )

    assert result["type"] == data_entry_flow.RESULT_TYPE_ABORT
    assert result["reason"] == CasetaConfigFlow.ABORT_REASON_ALREADY_CONFIGURED
    assert len(mock_setup_entry.mock_calls) == 0


async def test_already_configured_with_ignored(hass):
    """Test ignored entries do not break checking for existing entries."""
    await setup.async_setup_component(hass, "persistent_notification", {})

    config_entry = MockConfigEntry(domain=DOMAIN, data={}, source="ignore")
    config_entry.add_to_hass(hass)

    result = await hass.config_entries.flow.async_init(
        DOMAIN,
        context={"source": config_entries.SOURCE_USER},
        data={
            CONF_HOST: "1.1.1.1",
            CONF_KEYFILE: "",
            CONF_CERTFILE: "",
            CONF_CA_CERTS: "",
        },
    )
    assert result["type"] == "form"


async def test_form_user(hass, tmpdir):
    """Test we get the form and can pair."""
    await setup.async_setup_component(hass, "persistent_notification", {})
    hass.config.config_dir = await hass.async_add_executor_job(
        tmpdir.mkdir, "tls_assets"
    )

    result = await hass.config_entries.flow.async_init(
        DOMAIN, context={"source": config_entries.SOURCE_USER}
    )
    assert result["type"] == "form"
    assert result["errors"] is None
    assert result["step_id"] == "user"

    result2 = await hass.config_entries.flow.async_configure(
        result["flow_id"],
        {
            CONF_HOST: "1.1.1.1",
        },
    )
    await hass.async_block_till_done()
    assert result2["type"] == "form"
    assert result2["step_id"] == "link"

    with patch(
        "homeassistant.components.lutron_caseta.config_flow.async_pair",
        return_value=MOCK_ASYNC_PAIR_SUCCESS,
    ), patch(
        "homeassistant.components.lutron_caseta.async_setup", return_value=True
    ) as mock_setup, patch(
        "homeassistant.components.lutron_caseta.async_setup_entry",
        return_value=True,
    ) as mock_setup_entry:
        result3 = await hass.config_entries.flow.async_configure(
            result2["flow_id"],
            {},
        )
        await hass.async_block_till_done()

    assert result3["type"] == "create_entry"
    assert result3["title"] == "1.1.1.1"
    assert result3["data"] == {
        CONF_HOST: "1.1.1.1",
        CONF_KEYFILE: "lutron_caseta-1.1.1.1-key.pem",
        CONF_CERTFILE: "lutron_caseta-1.1.1.1-cert.pem",
        CONF_CA_CERTS: "lutron_caseta-1.1.1.1-ca.pem",
    }
    assert len(mock_setup.mock_calls) == 1
    assert len(mock_setup_entry.mock_calls) == 1


async def test_form_user_pairing_fails(hass, tmpdir):
    """Test we get the form and we handle pairing failure."""
    await setup.async_setup_component(hass, "persistent_notification", {})
    hass.config.config_dir = await hass.async_add_executor_job(
        tmpdir.mkdir, "tls_assets"
    )

    result = await hass.config_entries.flow.async_init(
        DOMAIN, context={"source": config_entries.SOURCE_USER}
    )
    assert result["type"] == "form"
    assert result["errors"] is None
    assert result["step_id"] == "user"

    result2 = await hass.config_entries.flow.async_configure(
        result["flow_id"],
        {
            CONF_HOST: "1.1.1.1",
        },
    )
    await hass.async_block_till_done()
    assert result2["type"] == "form"
    assert result2["step_id"] == "link"

    with patch(
        "homeassistant.components.lutron_caseta.config_flow.async_pair",
        side_effect=asyncio.TimeoutError,
    ), patch(
        "homeassistant.components.lutron_caseta.async_setup", return_value=True
    ) as mock_setup, patch(
        "homeassistant.components.lutron_caseta.async_setup_entry",
        return_value=True,
    ) as mock_setup_entry:
        result3 = await hass.config_entries.flow.async_configure(
            result2["flow_id"],
            {},
        )
        await hass.async_block_till_done()

    assert result3["type"] == "form"
    assert result3["errors"] == {"base": "cannot_connect"}
    assert len(mock_setup.mock_calls) == 0
    assert len(mock_setup_entry.mock_calls) == 0


async def test_form_user_reuses_existing_assets_when_pairing_again(hass, tmpdir):
    """Test the tls assets saved on disk are reused when pairing again."""
    await setup.async_setup_component(hass, "persistent_notification", {})
    hass.config.config_dir = await hass.async_add_executor_job(
        tmpdir.mkdir, "tls_assets"
    )

    result = await hass.config_entries.flow.async_init(
        DOMAIN, context={"source": config_entries.SOURCE_USER}
    )
    assert result["type"] == "form"
    assert result["errors"] is None
    assert result["step_id"] == "user"

    result2 = await hass.config_entries.flow.async_configure(
        result["flow_id"],
        {
            CONF_HOST: "1.1.1.1",
        },
    )
    await hass.async_block_till_done()
    assert result2["type"] == "form"
    assert result2["step_id"] == "link"

    with patch(
        "homeassistant.components.lutron_caseta.config_flow.async_pair",
        return_value=MOCK_ASYNC_PAIR_SUCCESS,
    ), patch(
        "homeassistant.components.lutron_caseta.async_setup", return_value=True
    ) as mock_setup, patch(
        "homeassistant.components.lutron_caseta.async_setup_entry",
        return_value=True,
    ) as mock_setup_entry:
        result3 = await hass.config_entries.flow.async_configure(
            result2["flow_id"],
            {},
        )
        await hass.async_block_till_done()

    assert result3["type"] == "create_entry"
    assert result3["title"] == "1.1.1.1"
    assert result3["data"] == {
        CONF_HOST: "1.1.1.1",
        CONF_KEYFILE: "lutron_caseta-1.1.1.1-key.pem",
        CONF_CERTFILE: "lutron_caseta-1.1.1.1-cert.pem",
        CONF_CA_CERTS: "lutron_caseta-1.1.1.1-ca.pem",
    }
    assert len(mock_setup.mock_calls) == 1
    assert len(mock_setup_entry.mock_calls) == 1

    with patch(
        "homeassistant.components.lutron_caseta.async_unload_entry", return_value=True
    ) as mock_unload:
        await hass.config_entries.async_remove(result3["result"].entry_id)
        await hass.async_block_till_done()

    assert len(mock_unload.mock_calls) == 1

    result = await hass.config_entries.flow.async_init(
        DOMAIN, context={"source": config_entries.SOURCE_USER}
    )
    assert result["type"] == "form"
    assert result["errors"] is None
    assert result["step_id"] == "user"

    with patch.object(Smartbridge, "create_tls") as create_tls:
        create_tls.return_value = MockBridge(can_connect=True)
        result2 = await hass.config_entries.flow.async_configure(
            result["flow_id"],
            {
                CONF_HOST: "1.1.1.1",
            },
        )
        await hass.async_block_till_done()

    assert result2["type"] == "form"
    assert result2["step_id"] == "link"

    with patch(
        "homeassistant.components.lutron_caseta.async_setup", return_value=True
    ), patch(
        "homeassistant.components.lutron_caseta.async_setup_entry",
        return_value=True,
    ):
        result3 = await hass.config_entries.flow.async_configure(
            result2["flow_id"],
            {},
        )
        await hass.async_block_till_done()

    assert result3["type"] == "create_entry"
    assert result3["title"] == "1.1.1.1"
    assert result3["data"] == {
        CONF_HOST: "1.1.1.1",
        CONF_KEYFILE: "lutron_caseta-1.1.1.1-key.pem",
        CONF_CERTFILE: "lutron_caseta-1.1.1.1-cert.pem",
        CONF_CA_CERTS: "lutron_caseta-1.1.1.1-ca.pem",
    }


async def test_zeroconf_host_already_configured(hass, tmpdir):
    """Test starting a flow from discovery when the host is already configured."""
    await setup.async_setup_component(hass, "persistent_notification", {})
    hass.config.config_dir = await hass.async_add_executor_job(
        tmpdir.mkdir, "tls_assets"
    )

    config_entry = MockConfigEntry(domain=DOMAIN, data={CONF_HOST: "1.1.1.1"})

    config_entry.add_to_hass(hass)

    result = await hass.config_entries.flow.async_init(
        DOMAIN,
        context={"source": config_entries.SOURCE_ZEROCONF},
        data={
            CONF_HOST: "1.1.1.1",
            ATTR_HOSTNAME: "lutron-abc.local.",
        },
    )
    await hass.async_block_till_done()

    assert result["type"] == "abort"
    assert result["reason"] == "already_configured"


async def test_zeroconf_lutron_id_already_configured(hass):
    """Test starting a flow from discovery when lutron id already configured."""
    await setup.async_setup_component(hass, "persistent_notification", {})

    config_entry = MockConfigEntry(
        domain=DOMAIN, data={CONF_HOST: "4.5.6.7"}, unique_id="abc"
    )

    config_entry.add_to_hass(hass)

    result = await hass.config_entries.flow.async_init(
        DOMAIN,
        context={"source": config_entries.SOURCE_ZEROCONF},
        data={
            CONF_HOST: "1.1.1.1",
            ATTR_HOSTNAME: "lutron-abc.local.",
        },
    )
    await hass.async_block_till_done()

    assert result["type"] == "abort"
    assert result["reason"] == "already_configured"
    assert config_entry.data[CONF_HOST] == "1.1.1.1"


async def test_zeroconf_not_lutron_device(hass):
    """Test starting a flow from discovery when it is not a lutron device."""
    await setup.async_setup_component(hass, "persistent_notification", {})

    result = await hass.config_entries.flow.async_init(
        DOMAIN,
        context={"source": config_entries.SOURCE_ZEROCONF},
        data={
            CONF_HOST: "1.1.1.1",
            ATTR_HOSTNAME: "notlutron-abc.local.",
        },
    )
    await hass.async_block_till_done()

    assert result["type"] == "abort"
    assert result["reason"] == "not_lutron_device"


@pytest.mark.parametrize(
    "source", (config_entries.SOURCE_ZEROCONF, config_entries.SOURCE_HOMEKIT)
)
async def test_zeroconf(hass, source, tmpdir):
    """Test starting a flow from discovery."""
    await setup.async_setup_component(hass, "persistent_notification", {})
    hass.config.config_dir = await hass.async_add_executor_job(
        tmpdir.mkdir, "tls_assets"
    )

    result = await hass.config_entries.flow.async_init(
        DOMAIN,
        context={"source": source},
        data={
            CONF_HOST: "1.1.1.1",
            ATTR_HOSTNAME: "lutron-abc.local.",
        },
    )
    await hass.async_block_till_done()

    assert result["type"] == "form"
    assert result["step_id"] == "link"

    with patch(
        "homeassistant.components.lutron_caseta.config_flow.async_pair",
        return_value=MOCK_ASYNC_PAIR_SUCCESS,
    ), patch(
        "homeassistant.components.lutron_caseta.async_setup", return_value=True
    ) as mock_setup, patch(
        "homeassistant.components.lutron_caseta.async_setup_entry",
        return_value=True,
    ) as mock_setup_entry:
        result2 = await hass.config_entries.flow.async_configure(
            result["flow_id"],
            {},
        )
        await hass.async_block_till_done()

    assert result2["type"] == "create_entry"
    assert result2["title"] == "abc"
    assert result2["data"] == {
        CONF_HOST: "1.1.1.1",
        CONF_KEYFILE: "lutron_caseta-abc-key.pem",
        CONF_CERTFILE: "lutron_caseta-abc-cert.pem",
        CONF_CA_CERTS: "lutron_caseta-abc-ca.pem",
    }
    assert len(mock_setup.mock_calls) == 1
    assert len(mock_setup_entry.mock_calls) == 1<|MERGE_RESOLUTION|>--- conflicted
+++ resolved
@@ -1,14 +1,9 @@
 """Test the Lutron Caseta config flow."""
-<<<<<<< HEAD
-from unittest.mock import AsyncMock, patch
-
-=======
 import asyncio
 import ssl
 from unittest.mock import AsyncMock, patch
 
 from pylutron_caseta.pairing import PAIR_CA, PAIR_CERT, PAIR_KEY
->>>>>>> 0371c917
 from pylutron_caseta.smartbridge import Smartbridge
 import pytest
 
