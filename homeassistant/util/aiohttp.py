"""Utilities to help with aiohttp."""
from __future__ import annotations

import io
<<<<<<< HEAD
import orjson as json
from typing import Any, Dict, Optional
=======
import json
from typing import Any
>>>>>>> 5ee37386
from urllib.parse import parse_qsl

from multidict import CIMultiDict, MultiDict

from homeassistant.const import HTTP_OK


class MockStreamReader:
    """Small mock to imitate stream reader."""

    def __init__(self, content: bytes) -> None:
        """Initialize mock stream reader."""
        self._content = io.BytesIO(content)

    async def read(self, byte_count: int = -1) -> bytes:
        """Read bytes."""
        if byte_count == -1:
            return self._content.read()
        return self._content.read(byte_count)


class MockRequest:
    """Mock an aiohttp request."""

    mock_source: str | None = None

    def __init__(
        self,
        content: bytes,
        mock_source: str,
        method: str = "GET",
        status: int = HTTP_OK,
        headers: dict[str, str] | None = None,
        query_string: str | None = None,
        url: str = "",
    ) -> None:
        """Initialize a request."""
        self.method = method
        self.url = url
        self.status = status
        self.headers: CIMultiDict[str] = CIMultiDict(headers or {})
        self.query_string = query_string or ""
        self._content = content
        self.mock_source = mock_source

    @property
    def query(self) -> MultiDict[str]:
        """Return a dictionary with the query variables."""
        return MultiDict(parse_qsl(self.query_string, keep_blank_values=True))

    @property
    def _text(self) -> str:
        """Return the body as text."""
        return self._content.decode("utf-8")

    @property
    def content(self) -> MockStreamReader:
        """Return the body as text."""
        return MockStreamReader(self._content)

    async def json(self) -> Any:
        """Return the body as JSON."""
        return json.loads(self._text)

    async def post(self) -> MultiDict[str]:
        """Return POST parameters."""
        return MultiDict(parse_qsl(self._text, keep_blank_values=True))

    async def text(self) -> str:
        """Return the body as text."""
        return self._text<|MERGE_RESOLUTION|>--- conflicted
+++ resolved
@@ -2,13 +2,8 @@
 from __future__ import annotations
 
 import io
-<<<<<<< HEAD
 import orjson as json
-from typing import Any, Dict, Optional
-=======
-import json
 from typing import Any
->>>>>>> 5ee37386
 from urllib.parse import parse_qsl
 
 from multidict import CIMultiDict, MultiDict
