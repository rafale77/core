--- conflicted
+++ resolved
@@ -523,15 +523,8 @@
         variables = dict(variables or {})
         variables["value"] = value
 
-<<<<<<< HEAD
-        try:
+        with suppress(ValueError, TypeError):
             variables["value_json"] = orjson.loads(value)
-        except (ValueError, TypeError):
-            pass
-=======
-        with suppress(ValueError, TypeError):
-            variables["value_json"] = json.loads(value)
->>>>>>> 5ee37386
 
         try:
             return _render_with_context(
