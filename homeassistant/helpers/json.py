"""Helpers to help with encoding Home Assistant objects in JSON."""
from datetime import datetime, timedelta
import json
from typing import Any


class JSONEncoder(json.JSONEncoder):
    """JSONEncoder that supports Home Assistant objects."""

    def default(self, o: Any) -> Any:
        """Convert Home Assistant objects.

        Hand other objects to the original method.
        """
        if isinstance(o, datetime):
            return o.isoformat()
        if isinstance(o, set):
            return list(o)
        if hasattr(o, "as_dict"):
            return o.as_dict()
<<<<<<< HEAD
        return json.JSONEncoder.default(self, o)
=======

        return json.JSONEncoder.default(self, o)


class ExtendedJSONEncoder(JSONEncoder):
    """JSONEncoder that supports Home Assistant objects and falls back to repr(o)."""

    def default(self, o: Any) -> Any:
        """Convert certain objects.

        Fall back to repr(o).
        """
        if isinstance(o, timedelta):
            return {"__type": str(type(o)), "total_seconds": o.total_seconds()}
        try:
            return super().default(o)
        except TypeError:
            return {"__type": str(type(o)), "repr": repr(o)}
>>>>>>> 5aaead54
<|MERGE_RESOLUTION|>--- conflicted
+++ resolved
@@ -18,10 +18,6 @@
             return list(o)
         if hasattr(o, "as_dict"):
             return o.as_dict()
-<<<<<<< HEAD
-        return json.JSONEncoder.default(self, o)
-=======
-
         return json.JSONEncoder.default(self, o)
 
 
@@ -38,5 +34,4 @@
         try:
             return super().default(o)
         except TypeError:
-            return {"__type": str(type(o)), "repr": repr(o)}
->>>>>>> 5aaead54
+            return {"__type": str(type(o)), "repr": repr(o)}