"""Support for RFXtrx sensors."""
import logging

from RFXtrx import ControlEvent, SensorEvent

from homeassistant.components.sensor import (
    DEVICE_CLASS_BATTERY,
    DEVICE_CLASS_HUMIDITY,
    DEVICE_CLASS_SIGNAL_STRENGTH,
    DEVICE_CLASS_TEMPERATURE,
)
from homeassistant.const import CONF_DEVICES
from homeassistant.core import callback

from . import (
    CONF_AUTOMATIC_ADD,
    CONF_DATA_BITS,
    DATA_TYPES,
    SIGNAL_EVENT,
    RfxtrxEntity,
    get_device_id,
    get_rfx_object,
)
from .const import ATTR_EVENT

_LOGGER = logging.getLogger(__name__)


def _battery_convert(value):
    """Battery is given as a value between 0 and 9."""
    if value is None:
        return None
    return value * 10


def _rssi_convert(value):
    """Rssi is given as dBm value."""
    if value is None:
        return None
    return f"{value*8-120}"


DEVICE_CLASSES = {
    "Battery numeric": DEVICE_CLASS_BATTERY,
    "Rssi numeric": DEVICE_CLASS_SIGNAL_STRENGTH,
    "Humidity": DEVICE_CLASS_HUMIDITY,
    "Temperature": DEVICE_CLASS_TEMPERATURE,
}


CONVERT_FUNCTIONS = {
    "Battery numeric": _battery_convert,
    "Rssi numeric": _rssi_convert,
}


async def async_setup_entry(
    hass, config_entry, async_add_entities,
):
    """Set up platform."""
    discovery_info = config_entry.data
    data_ids = set()

    def supported(event):
        return isinstance(event, (ControlEvent, SensorEvent))

    entities = []
<<<<<<< HEAD
    for packet_id, entity_info in discovery_info[CONF_DEVICES].items():
=======
    for packet_id, entity in discovery_info[CONF_DEVICES].items():
>>>>>>> 10971190
        event = get_rfx_object(packet_id)
        if event is None:
            _LOGGER.error("Invalid device: %s", packet_id)
            continue
        if not supported(event):
            continue

<<<<<<< HEAD
        device_id = get_device_id(
            event.device, data_bits=entity_info.get(CONF_DATA_BITS)
        )
=======
        device_id = get_device_id(event.device, data_bits=entity.get(CONF_DATA_BITS))
>>>>>>> 10971190
        for data_type in set(event.values) & set(DATA_TYPES):
            data_id = (*device_id, data_type)
            if data_id in data_ids:
                continue
            data_ids.add(data_id)

            entity = RfxtrxSensor(event.device, device_id, data_type)
            entities.append(entity)

    async_add_entities(entities)

    @callback
    def sensor_update(event, device_id):
        """Handle sensor updates from the RFXtrx gateway."""
        if not supported(event):
            return

        for data_type in set(event.values) & set(DATA_TYPES):
            data_id = (*device_id, data_type)
            if data_id in data_ids:
                continue
            data_ids.add(data_id)

            _LOGGER.info(
                "Added sensor (Device ID: %s Class: %s Sub: %s, Event: %s)",
                event.device.id_string.lower(),
                event.device.__class__.__name__,
                event.device.subtype,
                "".join(f"{x:02x}" for x in event.data),
            )

            entity = RfxtrxSensor(event.device, device_id, data_type, event=event)
            async_add_entities([entity])

    # Subscribe to main RFXtrx events
    if discovery_info[CONF_AUTOMATIC_ADD]:
        hass.helpers.dispatcher.async_dispatcher_connect(SIGNAL_EVENT, sensor_update)


class RfxtrxSensor(RfxtrxEntity):
    """Representation of a RFXtrx sensor."""

    def __init__(self, device, device_id, data_type, event=None):
        """Initialize the sensor."""
        super().__init__(device, device_id, event=event)
        self.data_type = data_type
        self._unit_of_measurement = DATA_TYPES.get(data_type, "")
        self._name = f"{device.type_string} {device.id_string} {data_type}"
        self._unique_id = "_".join(x for x in (*self._device_id, data_type))

        self._device_class = DEVICE_CLASSES.get(data_type)
        self._convert_fun = CONVERT_FUNCTIONS.get(data_type, lambda x: x)

    async def async_added_to_hass(self):
        """Restore device state."""
        await super().async_added_to_hass()

        if self._event is None:
            old_state = await self.async_get_last_state()
            if old_state is not None:
                event = old_state.attributes.get(ATTR_EVENT)
                if event:
                    self._apply_event(get_rfx_object(event))

    @property
    def state(self):
        """Return the state of the sensor."""
        if not self._event:
            return None
        value = self._event.values.get(self.data_type)
        return self._convert_fun(value)

    @property
    def unit_of_measurement(self):
        """Return the unit this state is expressed in."""
        return self._unit_of_measurement

    @property
    def should_poll(self):
        """No polling needed."""
        return False

    @property
    def force_update(self) -> bool:
        """We should force updates. Repeated states have meaning."""
        return True

    @property
    def device_class(self):
        """Return a device class for sensor."""
        return self._device_class

    @callback
    def _handle_event(self, event, device_id):
        """Check if event applies to me and update."""
        if device_id != self._device_id:
            return

        if self.data_type not in event.values:
            return

        _LOGGER.debug(
            "Sensor update (Device ID: %s Class: %s Sub: %s)",
            event.device.id_string,
            event.device.__class__.__name__,
            event.device.subtype,
        )

        self._apply_event(event)

        self.async_write_ha_state()<|MERGE_RESOLUTION|>--- conflicted
+++ resolved
@@ -65,11 +65,7 @@
         return isinstance(event, (ControlEvent, SensorEvent))
 
     entities = []
-<<<<<<< HEAD
-    for packet_id, entity_info in discovery_info[CONF_DEVICES].items():
-=======
     for packet_id, entity in discovery_info[CONF_DEVICES].items():
->>>>>>> 10971190
         event = get_rfx_object(packet_id)
         if event is None:
             _LOGGER.error("Invalid device: %s", packet_id)
@@ -77,13 +73,7 @@
         if not supported(event):
             continue
 
-<<<<<<< HEAD
-        device_id = get_device_id(
-            event.device, data_bits=entity_info.get(CONF_DATA_BITS)
-        )
-=======
         device_id = get_device_id(event.device, data_bits=entity.get(CONF_DATA_BITS))
->>>>>>> 10971190
         for data_type in set(event.values) & set(DATA_TYPES):
             data_id = (*device_id, data_type)
             if data_id in data_ids:
