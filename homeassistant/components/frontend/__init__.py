"""Handle the frontend for Home Assistant."""
from __future__ import annotations

<<<<<<< HEAD
=======
from functools import lru_cache
import json
>>>>>>> 5aaead54
import logging
import mimetypes
import os
import pathlib
from typing import Any

from aiohttp import hdrs, web, web_urldispatcher
import jinja2
import orjson
import voluptuous as vol
from yarl import URL

from homeassistant.components import websocket_api
from homeassistant.components.http.view import HomeAssistantView
from homeassistant.config import async_hass_config_yaml
from homeassistant.const import CONF_MODE, CONF_NAME, EVENT_THEMES_UPDATED
from homeassistant.core import callback
from homeassistant.helpers import service
import homeassistant.helpers.config_validation as cv
from homeassistant.helpers.translation import async_get_translations
from homeassistant.loader import async_get_integration, bind_hass

from .storage import async_setup_frontend_storage

# mypy: allow-untyped-defs, no-check-untyped-defs

# Fix mimetypes for borked Windows machines
# https://github.com/home-assistant/frontend/issues/3336
mimetypes.add_type("text/css", ".css")
mimetypes.add_type("application/javascript", ".js")


DOMAIN = "frontend"
CONF_THEMES = "themes"
CONF_EXTRA_HTML_URL = "extra_html_url"
CONF_EXTRA_HTML_URL_ES5 = "extra_html_url_es5"
CONF_EXTRA_MODULE_URL = "extra_module_url"
CONF_EXTRA_JS_URL_ES5 = "extra_js_url_es5"
CONF_FRONTEND_REPO = "development_repo"
CONF_JS_VERSION = "javascript_version"
EVENT_PANELS_UPDATED = "panels_updated"

DEFAULT_THEME_COLOR = "#03A9F4"


DATA_PANELS = "frontend_panels"
DATA_JS_VERSION = "frontend_js_version"
DATA_EXTRA_MODULE_URL = "frontend_extra_module_url"
DATA_EXTRA_JS_URL_ES5 = "frontend_extra_js_url_es5"

THEMES_STORAGE_KEY = f"{DOMAIN}_theme"
THEMES_STORAGE_VERSION = 1
THEMES_SAVE_DELAY = 60
DATA_THEMES_STORE = "frontend_themes_store"
DATA_THEMES = "frontend_themes"
DATA_DEFAULT_THEME = "frontend_default_theme"
DATA_DEFAULT_DARK_THEME = "frontend_default_dark_theme"
DEFAULT_THEME = "default"
VALUE_NO_THEME = "none"

PRIMARY_COLOR = "primary-color"

_LOGGER = logging.getLogger(__name__)

CONFIG_SCHEMA = vol.Schema(
    {
        DOMAIN: vol.Schema(
            {
                vol.Optional(CONF_FRONTEND_REPO): cv.isdir,
                vol.Optional(CONF_THEMES): vol.Schema(
                    {cv.string: {cv.string: cv.string}}
                ),
                vol.Optional(CONF_EXTRA_MODULE_URL): vol.All(
                    cv.ensure_list, [cv.string]
                ),
                vol.Optional(CONF_EXTRA_JS_URL_ES5): vol.All(
                    cv.ensure_list, [cv.string]
                ),
                # We no longer use these options.
                vol.Optional(CONF_EXTRA_HTML_URL): cv.match_all,
                vol.Optional(CONF_EXTRA_HTML_URL_ES5): cv.match_all,
                vol.Optional(CONF_JS_VERSION): cv.match_all,
            },
        )
    },
    extra=vol.ALLOW_EXTRA,
)

SERVICE_SET_THEME = "set_theme"
SERVICE_RELOAD_THEMES = "reload_themes"


class Manifest:
    """Manage the manifest.json contents."""

    def __init__(self, data: dict) -> None:
        """Init the manifest manager."""
        self.manifest = data
        self._serialize()

    def __getitem__(self, key: str) -> Any:
        """Return an item in the manifest."""
        return self.manifest[key]

    @property
    def json(self) -> str:
        """Return the serialized manifest."""
        return self._serialized

    def _serialize(self) -> None:
        self._serialized = json.dumps(self.manifest, sort_keys=True)

    def update_key(self, key: str, val: str) -> None:
        """Add a keyval to the manifest.json."""
        self.manifest[key] = val
        self._serialize()


MANIFEST_JSON = Manifest(
    {
        "background_color": "#FFFFFF",
        "description": "Home automation platform that puts local control and privacy first.",
        "dir": "ltr",
        "display": "standalone",
        "icons": [
            {
                "src": f"/static/icons/favicon-{size}x{size}.png",
                "sizes": f"{size}x{size}",
                "type": "image/png",
                "purpose": "maskable any",
            }
            for size in (192, 384, 512, 1024)
        ],
        "screenshots": [
            {
                "src": "/static/images/screenshots/screenshot-1.png",
                "sizes": "413x792",
                "type": "image/png",
            }
        ],
        "lang": "en-US",
        "name": "Home Assistant",
        "short_name": "Assistant",
        "start_url": "/?homescreen=1",
        "theme_color": DEFAULT_THEME_COLOR,
        "prefer_related_applications": True,
        "related_applications": [
            {"platform": "play", "id": "io.homeassistant.companion.android"}
        ],
    }
)


class UrlManager:
    """Manage urls to be used on the frontend.

    This is abstracted into a class because
    some integrations add a remove these directly
    on hass.data
    """

    def __init__(self, urls):
        """Init the url manager."""
        self.urls = frozenset(urls)

    def add(self, url):
        """Add a url to the set."""
        self.urls = frozenset([*self.urls, url])

    def remove(self, url):
        """Remove a url from the set."""
        self.urls = self.urls - {url}


class Panel:
    """Abstract class for panels."""

    # Name of the webcomponent
    component_name: str | None = None

    # Icon to show in the sidebar
    sidebar_icon: str | None = None

    # Title to show in the sidebar
    sidebar_title: str | None = None

    # Url to show the panel in the frontend
    frontend_url_path: str | None = None

    # Config to pass to the webcomponent
    config: dict[str, Any] | None = None

    # If the panel should only be visible to admins
    require_admin = False

    def __init__(
        self,
        component_name,
        sidebar_title,
        sidebar_icon,
        frontend_url_path,
        config,
        require_admin,
    ):
        """Initialize a built-in panel."""
        self.component_name = component_name
        self.sidebar_title = sidebar_title
        self.sidebar_icon = sidebar_icon
        self.frontend_url_path = frontend_url_path or component_name
        self.config = config
        self.require_admin = require_admin

    @callback
    def to_response(self):
        """Panel as dictionary."""
        return {
            "component_name": self.component_name,
            "icon": self.sidebar_icon,
            "title": self.sidebar_title,
            "config": self.config,
            "url_path": self.frontend_url_path,
            "require_admin": self.require_admin,
        }


@bind_hass
@callback
def async_register_built_in_panel(
    hass,
    component_name,
    sidebar_title=None,
    sidebar_icon=None,
    frontend_url_path=None,
    config=None,
    require_admin=False,
    *,
    update=False,
):
    """Register a built-in panel."""
    panel = Panel(
        component_name,
        sidebar_title,
        sidebar_icon,
        frontend_url_path,
        config,
        require_admin,
    )

    panels = hass.data.setdefault(DATA_PANELS, {})

    if not update and panel.frontend_url_path in panels:
        raise ValueError(f"Overwriting panel {panel.frontend_url_path}")

    panels[panel.frontend_url_path] = panel

    hass.bus.async_fire(EVENT_PANELS_UPDATED)


@bind_hass
@callback
def async_remove_panel(hass, frontend_url_path):
    """Remove a built-in panel."""
    panel = hass.data.get(DATA_PANELS, {}).pop(frontend_url_path, None)

    if panel is None:
        _LOGGER.warning("Removing unknown panel %s", frontend_url_path)

    hass.bus.async_fire(EVENT_PANELS_UPDATED)


def add_extra_js_url(hass, url, es5=False):
    """Register extra js or module url to load."""
    key = DATA_EXTRA_JS_URL_ES5 if es5 else DATA_EXTRA_MODULE_URL
    hass.data[key].add(url)


def add_manifest_json_key(key, val):
    """Add a keyval to the manifest.json."""
    MANIFEST_JSON.update_key(key, val)


def _frontend_root(dev_repo_path):
    """Return root path to the frontend files."""
    if dev_repo_path is not None:
        return pathlib.Path(dev_repo_path) / "hass_frontend"
    # Keep import here so that we can import frontend without installing reqs
    # pylint: disable=import-outside-toplevel
    import hass_frontend

    return hass_frontend.where()


async def async_setup(hass, config):
    """Set up the serving of the frontend."""
    await async_setup_frontend_storage(hass)
    hass.components.websocket_api.async_register_command(websocket_get_panels)
    hass.components.websocket_api.async_register_command(websocket_get_themes)
    hass.components.websocket_api.async_register_command(websocket_get_translations)
    hass.components.websocket_api.async_register_command(websocket_get_version)
    hass.http.register_view(ManifestJSONView)

    conf = config.get(DOMAIN, {})

    for key in (CONF_EXTRA_HTML_URL, CONF_EXTRA_HTML_URL_ES5, CONF_JS_VERSION):
        if key in conf:
            _LOGGER.error(
                "Please remove %s from your frontend config. It is no longer supported",
                key,
            )

    repo_path = conf.get(CONF_FRONTEND_REPO)
    is_dev = repo_path is not None
    root_path = _frontend_root(repo_path)

    for path, should_cache in (
        ("service_worker.js", False),
        ("robots.txt", False),
        ("onboarding.html", not is_dev),
        ("static", not is_dev),
        ("frontend_latest", not is_dev),
        ("frontend_es5", not is_dev),
    ):
        hass.http.register_static_path(f"/{path}", str(root_path / path), should_cache)

    hass.http.register_static_path(
        "/auth/authorize", str(root_path / "authorize.html"), False
    )
    # https://wicg.github.io/change-password-url/
    hass.http.register_redirect(
        "/.well-known/change-password", "/profile", redirect_exc=web.HTTPFound
    )

    local = hass.config.path("www")
    if os.path.isdir(local):
        hass.http.register_static_path("/local", local, not is_dev)

    hass.http.app.router.register_resource(IndexView(repo_path, hass))

    async_register_built_in_panel(hass, "profile")

    # To smooth transition to new urls, add redirects to new urls of dev tools
    # Added June 27, 2019. Can be removed in 2021.
    for panel in ("event", "service", "state", "template"):
        hass.http.register_redirect(f"/dev-{panel}", f"/developer-tools/{panel}")
    for panel in ("logs", "info", "mqtt"):
        # Can be removed in 2021.
        hass.http.register_redirect(f"/dev-{panel}", f"/config/{panel}")
        # Added June 20 2020. Can be removed in 2022.
        hass.http.register_redirect(f"/developer-tools/{panel}", f"/config/{panel}")

    async_register_built_in_panel(
        hass,
        "developer-tools",
        require_admin=True,
        sidebar_title="developer_tools",
        sidebar_icon="hass:hammer",
    )

    hass.data[DATA_EXTRA_MODULE_URL] = UrlManager(conf.get(CONF_EXTRA_MODULE_URL, []))
    hass.data[DATA_EXTRA_JS_URL_ES5] = UrlManager(conf.get(CONF_EXTRA_JS_URL_ES5, []))

    await _async_setup_themes(hass, conf.get(CONF_THEMES))

    return True


async def _async_setup_themes(hass, themes):
    """Set up themes data and services."""
    hass.data[DATA_THEMES] = themes or {}

    store = hass.data[DATA_THEMES_STORE] = hass.helpers.storage.Store(
        THEMES_STORAGE_VERSION, THEMES_STORAGE_KEY
    )

    theme_data = await store.async_load() or {}
    theme_name = theme_data.get(DATA_DEFAULT_THEME, DEFAULT_THEME)
    dark_theme_name = theme_data.get(DATA_DEFAULT_DARK_THEME)

    if theme_name == DEFAULT_THEME or theme_name in hass.data[DATA_THEMES]:
        hass.data[DATA_DEFAULT_THEME] = theme_name
    else:
        hass.data[DATA_DEFAULT_THEME] = DEFAULT_THEME

    if dark_theme_name == DEFAULT_THEME or dark_theme_name in hass.data[DATA_THEMES]:
        hass.data[DATA_DEFAULT_DARK_THEME] = dark_theme_name

    @callback
    def update_theme_and_fire_event():
        """Update theme_color in manifest."""
        name = hass.data[DATA_DEFAULT_THEME]
        themes = hass.data[DATA_THEMES]
        if name != DEFAULT_THEME:
            MANIFEST_JSON.update_key(
                "theme_color",
                themes[name].get(
                    "app-header-background-color",
                    themes[name].get(PRIMARY_COLOR, DEFAULT_THEME_COLOR),
                ),
            )
        else:
            MANIFEST_JSON.update_key("theme_color", DEFAULT_THEME_COLOR)
        hass.bus.async_fire(EVENT_THEMES_UPDATED)

    @callback
    def set_theme(call):
        """Set backend-preferred theme."""
        name = call.data[CONF_NAME]
        mode = call.data.get("mode", "light")

        if (
            name not in (DEFAULT_THEME, VALUE_NO_THEME)
            and name not in hass.data[DATA_THEMES]
        ):
            _LOGGER.warning("Theme %s not found", name)
            return

        light_mode = mode == "light"

        theme_key = DATA_DEFAULT_THEME if light_mode else DATA_DEFAULT_DARK_THEME

        if name == VALUE_NO_THEME:
            to_set = DEFAULT_THEME if light_mode else None
        else:
            _LOGGER.info("Theme %s set as default %s theme", name, mode)
            to_set = name

        hass.data[theme_key] = to_set
        store.async_delay_save(
            lambda: {
                DATA_DEFAULT_THEME: hass.data[DATA_DEFAULT_THEME],
                DATA_DEFAULT_DARK_THEME: hass.data.get(DATA_DEFAULT_DARK_THEME),
            },
            THEMES_SAVE_DELAY,
        )
        update_theme_and_fire_event()

    async def reload_themes(_):
        """Reload themes."""
        config = await async_hass_config_yaml(hass)
        new_themes = config[DOMAIN].get(CONF_THEMES, {})
        hass.data[DATA_THEMES] = new_themes
        if hass.data[DATA_DEFAULT_THEME] not in new_themes:
            hass.data[DATA_DEFAULT_THEME] = DEFAULT_THEME
        if (
            hass.data.get(DATA_DEFAULT_DARK_THEME)
            and hass.data.get(DATA_DEFAULT_DARK_THEME) not in new_themes
        ):
            hass.data[DATA_DEFAULT_DARK_THEME] = None
        update_theme_and_fire_event()

    service.async_register_admin_service(
        hass,
        DOMAIN,
        SERVICE_SET_THEME,
        set_theme,
        vol.Schema(
            {
                vol.Required(CONF_NAME): cv.string,
                vol.Optional(CONF_MODE): vol.Any("dark", "light"),
            }
        ),
    )

    service.async_register_admin_service(
        hass, DOMAIN, SERVICE_RELOAD_THEMES, reload_themes
    )


@callback
@lru_cache(maxsize=1)
def _async_render_index_cached(template, **kwargs):
    return template.render(**kwargs)


class IndexView(web_urldispatcher.AbstractResource):
    """Serve the frontend."""

    def __init__(self, repo_path, hass):
        """Initialize the frontend view."""
        super().__init__(name="frontend:index")
        self.repo_path = repo_path
        self.hass = hass
        self._template_cache = None

    @property
    def canonical(self) -> str:
        """Return resource's canonical path."""
        return "/"

    @property
    def _route(self):
        """Return the index route."""
        return web_urldispatcher.ResourceRoute("GET", self.get, self)

    def url_for(self, **kwargs: str) -> URL:
        """Construct url for resource with additional params."""
        return URL("/")

    async def resolve(
        self, request: web.Request
    ) -> tuple[web_urldispatcher.UrlMappingMatchInfo | None, set[str]]:
        """Resolve resource.

        Return (UrlMappingMatchInfo, allowed_methods) pair.
        """
        if (
            request.path != "/"
            and request.url.parts[1] not in self.hass.data[DATA_PANELS]
        ):
            return None, set()

        if request.method != hdrs.METH_GET:
            return None, {"GET"}

        return web_urldispatcher.UrlMappingMatchInfo({}, self._route), {"GET"}

    def add_prefix(self, prefix: str) -> None:
        """Add a prefix to processed URLs.

        Required for subapplications support.
        """

    def get_info(self):
        """Return a dict with additional info useful for introspection."""
        return {"panels": list(self.hass.data[DATA_PANELS])}

    def freeze(self) -> None:
        """Freeze the resource."""

    def raw_match(self, path: str) -> bool:
        """Perform a raw match against path."""

    def get_template(self):
        """Get template."""
        tpl = self._template_cache
        if tpl is None:
            with open(str(_frontend_root(self.repo_path) / "index.html")) as file:
                tpl = jinja2.Template(file.read())

            # Cache template if not running from repository
            if self.repo_path is None:
                self._template_cache = tpl

        return tpl

    async def get(self, request: web.Request) -> web.Response:
        """Serve the index page for panel pages."""
        hass = request.app["hass"]

        if not hass.components.onboarding.async_is_onboarded():
            return web.Response(status=302, headers={"location": "/onboarding.html"})

        template = self._template_cache or await hass.async_add_executor_job(
            self.get_template
        )

        return web.Response(
            text=_async_render_index_cached(
                template,
                theme_color=MANIFEST_JSON["theme_color"],
                extra_modules=hass.data[DATA_EXTRA_MODULE_URL].urls,
                extra_js_es5=hass.data[DATA_EXTRA_JS_URL_ES5].urls,
            ),
            content_type="text/html",
        )

    def __len__(self) -> int:
        """Return length of resource."""
        return 1

    def __iter__(self):
        """Iterate over routes."""
        return iter([self._route])


class ManifestJSONView(HomeAssistantView):
    """View to return a manifest.json."""

    requires_auth = False
    url = "/manifest.json"
    name = "manifestjson"

    @callback
    def get(self, request):  # pylint: disable=no-self-use
        """Return the manifest.json."""
<<<<<<< HEAD
        msg = orjson.dumps(MANIFEST_JSON, option=orjson.OPT_SORT_KEYS).decode("utf-8")
        return web.Response(text=msg, content_type="application/manifest+json")
=======
        return web.Response(
            text=MANIFEST_JSON.json, content_type="application/manifest+json"
        )
>>>>>>> 5aaead54


@callback
@websocket_api.websocket_command({"type": "get_panels"})
def websocket_get_panels(hass, connection, msg):
    """Handle get panels command."""
    user_is_admin = connection.user.is_admin
    panels = {
        panel_key: panel.to_response()
        for panel_key, panel in connection.hass.data[DATA_PANELS].items()
        if user_is_admin or not panel.require_admin
    }

    connection.send_message(websocket_api.result_message(msg["id"], panels))


@callback
@websocket_api.websocket_command({"type": "frontend/get_themes"})
def websocket_get_themes(hass, connection, msg):
    """Handle get themes command."""
    if hass.config.safe_mode:
        connection.send_message(
            websocket_api.result_message(
                msg["id"],
                {
                    "themes": {
                        "safe_mode": {
                            "primary-color": "#db4437",
                            "accent-color": "#ffca28",
                        }
                    },
                    "default_theme": "safe_mode",
                },
            )
        )
        return

    connection.send_message(
        websocket_api.result_message(
            msg["id"],
            {
                "themes": hass.data[DATA_THEMES],
                "default_theme": hass.data[DATA_DEFAULT_THEME],
                "default_dark_theme": hass.data.get(DATA_DEFAULT_DARK_THEME),
            },
        )
    )


@websocket_api.websocket_command(
    {
        "type": "frontend/get_translations",
        vol.Required("language"): str,
        vol.Required("category"): str,
        vol.Optional("integration"): str,
        vol.Optional("config_flow"): bool,
    }
)
@websocket_api.async_response
async def websocket_get_translations(hass, connection, msg):
    """Handle get translations command."""
    resources = await async_get_translations(
        hass,
        msg["language"],
        msg["category"],
        msg.get("integration"),
        msg.get("config_flow"),
    )
    connection.send_message(
        websocket_api.result_message(msg["id"], {"resources": resources})
    )


@websocket_api.websocket_command({"type": "frontend/get_version"})
@websocket_api.async_response
async def websocket_get_version(hass, connection, msg):
    """Handle get version command."""
    integration = await async_get_integration(hass, "frontend")

    frontend = None

    for req in integration.requirements:
        if req.startswith("home-assistant-frontend=="):
            frontend = req.split("==", 1)[1]

    if frontend is None:
        connection.send_error(msg["id"], "unknown_version", "Version not found")
    else:
        connection.send_result(msg["id"], {"version": frontend})<|MERGE_RESOLUTION|>--- conflicted
+++ resolved
@@ -1,11 +1,8 @@
 """Handle the frontend for Home Assistant."""
 from __future__ import annotations
 
-<<<<<<< HEAD
-=======
 from functools import lru_cache
 import json
->>>>>>> 5aaead54
 import logging
 import mimetypes
 import os
@@ -14,7 +11,6 @@
 
 from aiohttp import hdrs, web, web_urldispatcher
 import jinja2
-import orjson
 import voluptuous as vol
 from yarl import URL
 
@@ -591,14 +587,9 @@
     @callback
     def get(self, request):  # pylint: disable=no-self-use
         """Return the manifest.json."""
-<<<<<<< HEAD
-        msg = orjson.dumps(MANIFEST_JSON, option=orjson.OPT_SORT_KEYS).decode("utf-8")
-        return web.Response(text=msg, content_type="application/manifest+json")
-=======
         return web.Response(
             text=MANIFEST_JSON.json, content_type="application/manifest+json"
         )
->>>>>>> 5aaead54
 
 
 @callback
