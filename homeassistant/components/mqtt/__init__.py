"""Support for MQTT message handling."""
import asyncio
from functools import lru_cache, partial, wraps
import inspect
from itertools import groupby
import logging
from operator import attrgetter
import os
import ssl
import time
from typing import Any, Callable, List, Optional, Union
import uuid

import attr
import certifi
import voluptuous as vol

from homeassistant import config_entries
from homeassistant.components import websocket_api
from homeassistant.const import (
    CONF_CLIENT_ID,
    CONF_PASSWORD,
    CONF_PAYLOAD,
    CONF_PORT,
    CONF_PROTOCOL,
    CONF_USERNAME,
    CONF_VALUE_TEMPLATE,
    EVENT_HOMEASSISTANT_STARTED,
    EVENT_HOMEASSISTANT_STOP,
)
from homeassistant.const import CONF_UNIQUE_ID  # noqa: F401
from homeassistant.core import CoreState, Event, HassJob, ServiceCall, callback
from homeassistant.exceptions import HomeAssistantError, Unauthorized
from homeassistant.helpers import config_validation as cv, event, template
<<<<<<< HEAD
from homeassistant.helpers.dispatcher import (
    async_dispatcher_connect,
    async_dispatcher_send,
    dispatcher_send,
)
from homeassistant.helpers.entity import Entity
=======
from homeassistant.helpers.dispatcher import async_dispatcher_connect, dispatcher_send
>>>>>>> 0371c917
from homeassistant.helpers.typing import ConfigType, HomeAssistantType, ServiceDataType
from homeassistant.loader import bind_hass
from homeassistant.util import dt as dt_util
from homeassistant.util.async_ import run_callback_threadsafe
from homeassistant.util.logging import catch_log_exception

# Loading the config flow file will register the flow
from . import config_flow  # noqa: F401 pylint: disable=unused-import
from . import debug_info, discovery
from .const import (
    ATTR_PAYLOAD,
    ATTR_QOS,
    ATTR_RETAIN,
    ATTR_TOPIC,
    CONF_BIRTH_MESSAGE,
    CONF_BROKER,
    CONF_DISCOVERY,
    CONF_QOS,
    CONF_RETAIN,
    CONF_STATE_TOPIC,
    CONF_WILL_MESSAGE,
    DATA_MQTT_CONFIG,
    DEFAULT_BIRTH,
    DEFAULT_DISCOVERY,
    DEFAULT_PREFIX,
    DEFAULT_QOS,
    DEFAULT_RETAIN,
    DEFAULT_WILL,
    DOMAIN,
    MQTT_CONNECTED,
    MQTT_DISCONNECTED,
    PROTOCOL_311,
)
<<<<<<< HEAD
from .debug_info import log_messages
from .discovery import (
    LAST_DISCOVERY,
    MQTT_DISCOVERY_DONE,
    MQTT_DISCOVERY_UPDATED,
    clear_discovery_hash,
    set_discovery_hash,
)
=======
from .discovery import LAST_DISCOVERY
>>>>>>> 0371c917
from .models import Message, MessageCallbackType, PublishPayloadType
from .util import _VALID_QOS_SCHEMA, valid_publish_topic, valid_subscribe_topic

_LOGGER = logging.getLogger(__name__)

DATA_MQTT = "mqtt"

SERVICE_PUBLISH = "publish"
SERVICE_DUMP = "dump"

CONF_DISCOVERY_PREFIX = "discovery_prefix"
CONF_KEEPALIVE = "keepalive"
CONF_CERTIFICATE = "certificate"
CONF_CLIENT_KEY = "client_key"
CONF_CLIENT_CERT = "client_cert"
CONF_TLS_INSECURE = "tls_insecure"
CONF_TLS_VERSION = "tls_version"

CONF_COMMAND_TOPIC = "command_topic"
CONF_TOPIC = "topic"

PROTOCOL_31 = "3.1"

DEFAULT_PORT = 1883
DEFAULT_KEEPALIVE = 60
DEFAULT_PROTOCOL = PROTOCOL_311
DEFAULT_TLS_PROTOCOL = "auto"

ATTR_PAYLOAD_TEMPLATE = "payload_template"

MAX_RECONNECT_WAIT = 300  # seconds

CONNECTION_SUCCESS = "connection_success"
CONNECTION_FAILED = "connection_failed"
CONNECTION_FAILED_RECOVERABLE = "connection_failed_recoverable"

DISCOVERY_COOLDOWN = 2
TIMEOUT_ACK = 10

PLATFORMS = [
    "alarm_control_panel",
    "binary_sensor",
    "camera",
    "climate",
    "cover",
    "fan",
    "light",
    "lock",
    "number",
    "scene",
    "sensor",
    "switch",
    "vacuum",
]


CLIENT_KEY_AUTH_MSG = (
    "client_key and client_cert must both be present in "
    "the MQTT broker configuration"
)

MQTT_WILL_BIRTH_SCHEMA = vol.Schema(
    {
        vol.Inclusive(ATTR_TOPIC, "topic_payload"): valid_publish_topic,
        vol.Inclusive(ATTR_PAYLOAD, "topic_payload"): cv.string,
        vol.Optional(ATTR_QOS, default=DEFAULT_QOS): _VALID_QOS_SCHEMA,
        vol.Optional(ATTR_RETAIN, default=DEFAULT_RETAIN): cv.boolean,
    },
    required=True,
)


def embedded_broker_deprecated(value):
    """Warn user that embedded MQTT broker is deprecated."""
    _LOGGER.warning(
        "The embedded MQTT broker has been deprecated and will stop working"
        "after June 5th, 2019. Use an external broker instead. For"
        "instructions, see https://www.home-assistant.io/docs/mqtt/broker"
    )
    return value


CONFIG_SCHEMA = vol.Schema(
    {
        DOMAIN: vol.All(
            cv.deprecated(CONF_TLS_VERSION),
            vol.Schema(
                {
                    vol.Optional(CONF_CLIENT_ID): cv.string,
                    vol.Optional(CONF_KEEPALIVE, default=DEFAULT_KEEPALIVE): vol.All(
                        vol.Coerce(int), vol.Range(min=15)
                    ),
                    vol.Optional(CONF_BROKER): cv.string,
                    vol.Optional(CONF_PORT, default=DEFAULT_PORT): cv.port,
                    vol.Optional(CONF_USERNAME): cv.string,
                    vol.Optional(CONF_PASSWORD): cv.string,
                    vol.Optional(CONF_CERTIFICATE): vol.Any("auto", cv.isfile),
                    vol.Inclusive(
                        CONF_CLIENT_KEY, "client_key_auth", msg=CLIENT_KEY_AUTH_MSG
                    ): cv.isfile,
                    vol.Inclusive(
                        CONF_CLIENT_CERT, "client_key_auth", msg=CLIENT_KEY_AUTH_MSG
                    ): cv.isfile,
                    vol.Optional(CONF_TLS_INSECURE): cv.boolean,
                    vol.Optional(
                        CONF_TLS_VERSION, default=DEFAULT_TLS_PROTOCOL
                    ): vol.Any("auto", "1.0", "1.1", "1.2"),
                    vol.Optional(CONF_PROTOCOL, default=DEFAULT_PROTOCOL): vol.All(
                        cv.string, vol.In([PROTOCOL_31, PROTOCOL_311])
                    ),
                    vol.Optional(
                        CONF_WILL_MESSAGE, default=DEFAULT_WILL
                    ): MQTT_WILL_BIRTH_SCHEMA,
                    vol.Optional(
                        CONF_BIRTH_MESSAGE, default=DEFAULT_BIRTH
                    ): MQTT_WILL_BIRTH_SCHEMA,
                    vol.Optional(CONF_DISCOVERY, default=DEFAULT_DISCOVERY): cv.boolean,
                    # discovery_prefix must be a valid publish topic because if no
                    # state topic is specified, it will be created with the given prefix.
                    vol.Optional(
                        CONF_DISCOVERY_PREFIX, default=DEFAULT_PREFIX
                    ): valid_publish_topic,
                }
            ),
        )
    },
    extra=vol.ALLOW_EXTRA,
)

SCHEMA_BASE = {vol.Optional(CONF_QOS, default=DEFAULT_QOS): _VALID_QOS_SCHEMA}

MQTT_BASE_PLATFORM_SCHEMA = cv.PLATFORM_SCHEMA.extend(SCHEMA_BASE)

# Sensor type platforms subscribe to MQTT events
MQTT_RO_PLATFORM_SCHEMA = MQTT_BASE_PLATFORM_SCHEMA.extend(
    {
        vol.Required(CONF_STATE_TOPIC): valid_subscribe_topic,
        vol.Optional(CONF_VALUE_TEMPLATE): cv.template,
    }
)

# Switch type platforms publish to MQTT and may subscribe
MQTT_RW_PLATFORM_SCHEMA = MQTT_BASE_PLATFORM_SCHEMA.extend(
    {
        vol.Required(CONF_COMMAND_TOPIC): valid_publish_topic,
        vol.Optional(CONF_RETAIN, default=DEFAULT_RETAIN): cv.boolean,
        vol.Optional(CONF_STATE_TOPIC): valid_subscribe_topic,
        vol.Optional(CONF_VALUE_TEMPLATE): cv.template,
    }
)

# Service call validation schema
MQTT_PUBLISH_SCHEMA = vol.Schema(
    {
        vol.Required(ATTR_TOPIC): valid_publish_topic,
        vol.Exclusive(ATTR_PAYLOAD, CONF_PAYLOAD): cv.string,
        vol.Exclusive(ATTR_PAYLOAD_TEMPLATE, CONF_PAYLOAD): cv.string,
        vol.Optional(ATTR_QOS, default=DEFAULT_QOS): _VALID_QOS_SCHEMA,
        vol.Optional(ATTR_RETAIN, default=DEFAULT_RETAIN): cv.boolean,
    },
    required=True,
)


SubscribePayloadType = Union[str, bytes]  # Only bytes if encoding is None


def _build_publish_data(topic: Any, qos: int, retain: bool) -> ServiceDataType:
    """Build the arguments for the publish service without the payload."""
    data = {ATTR_TOPIC: topic}
    if qos is not None:
        data[ATTR_QOS] = qos
    if retain is not None:
        data[ATTR_RETAIN] = retain
    return data


@bind_hass
def publish(hass: HomeAssistantType, topic, payload, qos=None, retain=None) -> None:
    """Publish message to an MQTT topic."""
    hass.add_job(async_publish, hass, topic, payload, qos, retain)


@callback
@bind_hass
def async_publish(
    hass: HomeAssistantType, topic: Any, payload, qos=None, retain=None
) -> None:
    """Publish message to an MQTT topic."""
    data = _build_publish_data(topic, qos, retain)
    data[ATTR_PAYLOAD] = payload
    hass.async_create_task(hass.services.async_call(DOMAIN, SERVICE_PUBLISH, data))


@bind_hass
def publish_template(
    hass: HomeAssistantType, topic, payload_template, qos=None, retain=None
) -> None:
    """Publish message to an MQTT topic."""
    hass.add_job(async_publish_template, hass, topic, payload_template, qos, retain)


@bind_hass
def async_publish_template(
    hass: HomeAssistantType, topic, payload_template, qos=None, retain=None
) -> None:
    """Publish message to an MQTT topic using a template payload."""
    data = _build_publish_data(topic, qos, retain)
    data[ATTR_PAYLOAD_TEMPLATE] = payload_template
    hass.async_create_task(hass.services.async_call(DOMAIN, SERVICE_PUBLISH, data))


def wrap_msg_callback(msg_callback: MessageCallbackType) -> MessageCallbackType:
    """Wrap an MQTT message callback to support deprecated signature."""
    # Check for partials to properly determine if coroutine function
    check_func = msg_callback
    while isinstance(check_func, partial):
        check_func = check_func.func

    wrapper_func = None
    if asyncio.iscoroutinefunction(check_func):

        @wraps(msg_callback)
        async def async_wrapper(msg: Any) -> None:
            """Call with deprecated signature."""
            await msg_callback(msg.topic, msg.payload, msg.qos)

        wrapper_func = async_wrapper
    else:

        @wraps(msg_callback)
        def wrapper(msg: Any) -> None:
            """Call with deprecated signature."""
            msg_callback(msg.topic, msg.payload, msg.qos)

        wrapper_func = wrapper
    return wrapper_func


@bind_hass
async def async_subscribe(
    hass: HomeAssistantType,
    topic: str,
    msg_callback: MessageCallbackType,
    qos: int = DEFAULT_QOS,
    encoding: Optional[str] = "utf-8",
):
    """Subscribe to an MQTT topic.

    Call the return value to unsubscribe.
    """
    # Count callback parameters which don't have a default value
    non_default = 0
    if msg_callback:
        non_default = sum(
            p.default == inspect.Parameter.empty
            for _, p in inspect.signature(msg_callback).parameters.items()
        )

    wrapped_msg_callback = msg_callback
    # If we have 3 parameters with no default value, wrap the callback
    if non_default == 3:
        _LOGGER.warning(
            "Signature of MQTT msg_callback '%s.%s' is deprecated",
            inspect.getmodule(msg_callback).__name__,
            msg_callback.__name__,
        )
        wrapped_msg_callback = wrap_msg_callback(msg_callback)

    async_remove = await hass.data[DATA_MQTT].async_subscribe(
        topic,
        catch_log_exception(
            wrapped_msg_callback,
            lambda msg: (
                f"Exception in {msg_callback.__name__} when handling msg on "
                f"'{msg.topic}': '{msg.payload}'"
            ),
        ),
        qos,
        encoding,
    )
    return async_remove


@bind_hass
def subscribe(
    hass: HomeAssistantType,
    topic: str,
    msg_callback: MessageCallbackType,
    qos: int = DEFAULT_QOS,
    encoding: str = "utf-8",
) -> Callable[[], None]:
    """Subscribe to an MQTT topic."""
    async_remove = asyncio.run_coroutine_threadsafe(
        async_subscribe(hass, topic, msg_callback, qos, encoding), hass.loop
    ).result()

    def remove():
        """Remove listener convert."""
        run_callback_threadsafe(hass.loop, async_remove).result()

    return remove


async def _async_setup_discovery(
    hass: HomeAssistantType, conf: ConfigType, config_entry
) -> bool:
    """Try to start the discovery of MQTT devices.

    This method is a coroutine.
    """
    success: bool = await discovery.async_start(
        hass, conf[CONF_DISCOVERY_PREFIX], config_entry
    )

    return success


async def async_setup(hass: HomeAssistantType, config: ConfigType) -> bool:
    """Start the MQTT protocol service."""
    conf: Optional[ConfigType] = config.get(DOMAIN)

    websocket_api.async_register_command(hass, websocket_subscribe)
    websocket_api.async_register_command(hass, websocket_remove_device)
    websocket_api.async_register_command(hass, websocket_mqtt_info)

    if conf is None:
        # If we have a config entry, setup is done by that config entry.
        # If there is no config entry, this should fail.
        return bool(hass.config_entries.async_entries(DOMAIN))

    conf = dict(conf)

    hass.data[DATA_MQTT_CONFIG] = conf

    # Only import if we haven't before.
    if not hass.config_entries.async_entries(DOMAIN):
        hass.async_create_task(
            hass.config_entries.flow.async_init(
                DOMAIN, context={"source": config_entries.SOURCE_IMPORT}, data={}
            )
        )

    return True


def _merge_config(entry, conf):
    """Merge configuration.yaml config with config entry."""
    return {**conf, **entry.data}


async def async_setup_entry(hass, entry):
    """Load a config entry."""
    conf = hass.data.get(DATA_MQTT_CONFIG)

    # Config entry was created because user had configuration.yaml entry
    # They removed that, so remove entry.
    if conf is None and entry.source == config_entries.SOURCE_IMPORT:
        hass.async_create_task(hass.config_entries.async_remove(entry.entry_id))
        return False

    # If user didn't have configuration.yaml config, generate defaults
    if conf is None:
        conf = CONFIG_SCHEMA({DOMAIN: dict(entry.data)})[DOMAIN]
    elif any(key in conf for key in entry.data):
        shared_keys = conf.keys() & entry.data.keys()
        override = {k: entry.data[k] for k in shared_keys}
        if CONF_PASSWORD in override:
            override[CONF_PASSWORD] = "********"
        _LOGGER.info(
            "Data in your configuration entry is going to override your "
            "configuration.yaml: %s",
            override,
        )

    conf = _merge_config(entry, conf)

    hass.data[DATA_MQTT] = MQTT(
        hass,
        entry,
        conf,
    )

    await hass.data[DATA_MQTT].async_connect()

    async def async_stop_mqtt(_event: Event):
        """Stop MQTT component."""
        await hass.data[DATA_MQTT].async_disconnect()

    hass.bus.async_listen_once(EVENT_HOMEASSISTANT_STOP, async_stop_mqtt)

    async def async_publish_service(call: ServiceCall):
        """Handle MQTT publish service calls."""
        msg_topic: str = call.data[ATTR_TOPIC]
        payload = call.data.get(ATTR_PAYLOAD)
        payload_template = call.data.get(ATTR_PAYLOAD_TEMPLATE)
        qos: int = call.data[ATTR_QOS]
        retain: bool = call.data[ATTR_RETAIN]
        if payload_template is not None:
            try:
                payload = template.Template(payload_template, hass).async_render(
                    parse_result=False
                )
            except template.jinja2.TemplateError as exc:
                _LOGGER.error(
                    "Unable to publish to %s: rendering payload template of "
                    "%s failed because %s",
                    msg_topic,
                    payload_template,
                    exc,
                )
                return

        await hass.data[DATA_MQTT].async_publish(msg_topic, payload, qos, retain)

    hass.services.async_register(
        DOMAIN, SERVICE_PUBLISH, async_publish_service, schema=MQTT_PUBLISH_SCHEMA
    )

    async def async_dump_service(call: ServiceCall):
        """Handle MQTT dump service calls."""
        messages = []

        @callback
        def collect_msg(msg):
            messages.append((msg.topic, msg.payload.replace("\n", "")))

        unsub = await async_subscribe(hass, call.data["topic"], collect_msg)

        def write_dump():
            with open(hass.config.path("mqtt_dump.txt"), "wt") as fp:
                for msg in messages:
                    fp.write(",".join(msg) + "\n")

        async def finish_dump(_):
            """Write dump to file."""
            unsub()
            await hass.async_add_executor_job(write_dump)

        event.async_call_later(hass, call.data["duration"], finish_dump)

    hass.services.async_register(
        DOMAIN,
        SERVICE_DUMP,
        async_dump_service,
        schema=vol.Schema(
            {
                vol.Required("topic"): valid_subscribe_topic,
                vol.Optional("duration", default=5): int,
            }
        ),
    )

    if conf.get(CONF_DISCOVERY):
        await _async_setup_discovery(hass, conf, entry)

    return True


@attr.s(slots=True, frozen=True)
class Subscription:
    """Class to hold data about an active subscription."""

    topic: str = attr.ib()
    matcher: Any = attr.ib()
    job: HassJob = attr.ib()
    qos: int = attr.ib(default=0)
    encoding: str = attr.ib(default="utf-8")


class MQTT:
    """Home Assistant MQTT client."""

    def __init__(
        self,
        hass: HomeAssistantType,
        config_entry,
        conf,
    ) -> None:
        """Initialize Home Assistant MQTT client."""
        # We don't import on the top because some integrations
        # should be able to optionally rely on MQTT.
        import paho.mqtt.client as mqtt  # pylint: disable=import-outside-toplevel

        self.hass = hass
        self.config_entry = config_entry
        self.conf = conf
        self.subscriptions: List[Subscription] = []
        self.connected = False
        self._ha_started = asyncio.Event()
        self._last_subscribe = time.time()
        self._mqttc: mqtt.Client = None
        self._paho_lock = asyncio.Lock()

        self._pending_operations = {}

        if self.hass.state == CoreState.running:
            self._ha_started.set()
        else:

            @callback
            def ha_started(_):
                self._ha_started.set()

            self.hass.bus.async_listen_once(EVENT_HOMEASSISTANT_STARTED, ha_started)

        self.init_client()
        self.config_entry.add_update_listener(self.async_config_entry_updated)

    @staticmethod
    async def async_config_entry_updated(hass, entry) -> None:
        """Handle signals of config entry being updated.

        This is a static method because a class method (bound method), can not be used with weak references.
        Causes for this is config entry options changing.
        """
        self = hass.data[DATA_MQTT]

        conf = hass.data.get(DATA_MQTT_CONFIG)
        if conf is None:
            conf = CONFIG_SCHEMA({DOMAIN: dict(entry.data)})[DOMAIN]

        self.conf = _merge_config(entry, conf)
        await self.async_disconnect()
        self.init_client()
        await self.async_connect()

        await discovery.async_stop(hass)
        if self.conf.get(CONF_DISCOVERY):
            await _async_setup_discovery(hass, self.conf, entry)

    def init_client(self):
        """Initialize paho client."""
        # We don't import on the top because some integrations
        # should be able to optionally rely on MQTT.
        import paho.mqtt.client as mqtt  # pylint: disable=import-outside-toplevel

        if self.conf[CONF_PROTOCOL] == PROTOCOL_31:
            proto: int = mqtt.MQTTv31
        else:
            proto = mqtt.MQTTv311

        client_id = self.conf.get(CONF_CLIENT_ID)
        if client_id is None:
            # PAHO MQTT relies on the MQTT server to generate random client IDs.
            # However, that feature is not mandatory so we generate our own.
            client_id = mqtt.base62(uuid.uuid4().int, padding=22)
        self._mqttc = mqtt.Client(client_id, protocol=proto)

        # Enable logging
        self._mqttc.enable_logger()

        username = self.conf.get(CONF_USERNAME)
        password = self.conf.get(CONF_PASSWORD)
        if username is not None:
            self._mqttc.username_pw_set(username, password)

        certificate = self.conf.get(CONF_CERTIFICATE)

        # For cloudmqtt.com, secured connection, auto fill in certificate
        if (
            certificate is None
            and 19999 < self.conf[CONF_PORT] < 30000
            and self.conf[CONF_BROKER].endswith(".cloudmqtt.com")
        ):
            certificate = os.path.join(
                os.path.dirname(__file__), "addtrustexternalcaroot.crt"
            )

        # When the certificate is set to auto, use bundled certs from certifi
        elif certificate == "auto":
            certificate = certifi.where()

        client_key = self.conf.get(CONF_CLIENT_KEY)
        client_cert = self.conf.get(CONF_CLIENT_CERT)
        tls_insecure = self.conf.get(CONF_TLS_INSECURE)
        if certificate is not None:
            self._mqttc.tls_set(
                certificate,
                certfile=client_cert,
                keyfile=client_key,
                tls_version=ssl.PROTOCOL_TLS,
            )

            if tls_insecure is not None:
                self._mqttc.tls_insecure_set(tls_insecure)

        self._mqttc.on_connect = self._mqtt_on_connect
        self._mqttc.on_disconnect = self._mqtt_on_disconnect
        self._mqttc.on_message = self._mqtt_on_message
        self._mqttc.on_publish = self._mqtt_on_callback
        self._mqttc.on_subscribe = self._mqtt_on_callback
        self._mqttc.on_unsubscribe = self._mqtt_on_callback

        if (
            CONF_WILL_MESSAGE in self.conf
            and ATTR_TOPIC in self.conf[CONF_WILL_MESSAGE]
        ):
            will_message = Message(**self.conf[CONF_WILL_MESSAGE])
        else:
            will_message = None

        if will_message is not None:
            self._mqttc.will_set(  # pylint: disable=no-value-for-parameter
                topic=will_message.topic,
                payload=will_message.payload,
                qos=will_message.qos,
                retain=will_message.retain,
            )

    async def async_publish(
        self, topic: str, payload: PublishPayloadType, qos: int, retain: bool
    ) -> None:
        """Publish a MQTT message."""
        async with self._paho_lock:
            msg_info = await self.hass.async_add_executor_job(
                self._mqttc.publish, topic, payload, qos, retain
            )
            _LOGGER.debug(
                "Transmitting message on %s: '%s', mid: %s",
                topic,
                payload,
                msg_info.mid,
            )
            _raise_on_error(msg_info.rc)
        await self._wait_for_mid(msg_info.mid)

    async def async_connect(self) -> str:
        """Connect to the host. Does not process messages yet."""
        # pylint: disable=import-outside-toplevel
        import paho.mqtt.client as mqtt

        result: int = None
        try:
            result = await self.hass.async_add_executor_job(
                self._mqttc.connect,
                self.conf[CONF_BROKER],
                self.conf[CONF_PORT],
                self.conf[CONF_KEEPALIVE],
            )
        except OSError as err:
            _LOGGER.error("Failed to connect to MQTT server due to exception: %s", err)

        if result is not None and result != 0:
            _LOGGER.error(
                "Failed to connect to MQTT server: %s", mqtt.error_string(result)
            )

        self._mqttc.loop_start()

    async def async_disconnect(self):
        """Stop the MQTT client."""

        def stop():
            """Stop the MQTT client."""
            # Do not disconnect, we want the broker to always publish will
            self._mqttc.loop_stop()

        await self.hass.async_add_executor_job(stop)

    async def async_subscribe(
        self,
        topic: str,
        msg_callback: MessageCallbackType,
        qos: int,
        encoding: Optional[str] = None,
    ) -> Callable[[], None]:
        """Set up a subscription to a topic with the provided qos.

        This method is a coroutine.
        """
        if not isinstance(topic, str):
            raise HomeAssistantError("Topic needs to be a string!")

        subscription = Subscription(
            topic, _matcher_for_topic(topic), HassJob(msg_callback), qos, encoding
        )
        self.subscriptions.append(subscription)
        self._matching_subscriptions.cache_clear()

        # Only subscribe if currently connected.
        if self.connected:
            self._last_subscribe = time.time()
            await self._async_perform_subscription(topic, qos)

        @callback
        def async_remove() -> None:
            """Remove subscription."""
            if subscription not in self.subscriptions:
                raise HomeAssistantError("Can't remove subscription twice")
            self.subscriptions.remove(subscription)
            self._matching_subscriptions.cache_clear()

            if any(other.topic == topic for other in self.subscriptions):
                # Other subscriptions on topic remaining - don't unsubscribe.
                return

            # Only unsubscribe if currently connected.
            if self.connected:
                self.hass.async_create_task(self._async_unsubscribe(topic))

        return async_remove

    async def _async_unsubscribe(self, topic: str) -> None:
        """Unsubscribe from a topic.

        This method is a coroutine.
        """
        async with self._paho_lock:
            result: int = None
            result, mid = await self.hass.async_add_executor_job(
                self._mqttc.unsubscribe, topic
            )
            _LOGGER.debug("Unsubscribing from %s, mid: %s", topic, mid)
            _raise_on_error(result)
        await self._wait_for_mid(mid)

    async def _async_perform_subscription(self, topic: str, qos: int) -> None:
        """Perform a paho-mqtt subscription."""
        async with self._paho_lock:
            result: int = None
            result, mid = await self.hass.async_add_executor_job(
                self._mqttc.subscribe, topic, qos
            )
            _LOGGER.debug("Subscribing to %s, mid: %s", topic, mid)
            _raise_on_error(result)
        await self._wait_for_mid(mid)

    def _mqtt_on_connect(self, _mqttc, _userdata, _flags, result_code: int) -> None:
        """On connect callback.

        Resubscribe to all topics we were subscribed to and publish birth
        message.
        """
        # pylint: disable=import-outside-toplevel
        import paho.mqtt.client as mqtt

        if result_code != mqtt.CONNACK_ACCEPTED:
            _LOGGER.error(
                "Unable to connect to the MQTT broker: %s",
                mqtt.connack_string(result_code),
            )
            return

        self.connected = True
        dispatcher_send(self.hass, MQTT_CONNECTED)
        _LOGGER.info(
            "Connected to MQTT server %s:%s (%s)",
            self.conf[CONF_BROKER],
            self.conf[CONF_PORT],
            result_code,
        )

        # Group subscriptions to only re-subscribe once for each topic.
        keyfunc = attrgetter("topic")
        for topic, subs in groupby(sorted(self.subscriptions, key=keyfunc), keyfunc):
            # Re-subscribe with the highest requested qos
            max_qos = max(subscription.qos for subscription in subs)
            self.hass.add_job(self._async_perform_subscription, topic, max_qos)

        if (
            CONF_BIRTH_MESSAGE in self.conf
            and ATTR_TOPIC in self.conf[CONF_BIRTH_MESSAGE]
        ):

            async def publish_birth_message(birth_message):
                await self._ha_started.wait()  # Wait for Home Assistant to start
                await self._discovery_cooldown()  # Wait for MQTT discovery to cool down
                await self.async_publish(  # pylint: disable=no-value-for-parameter
                    topic=birth_message.topic,
                    payload=birth_message.payload,
                    qos=birth_message.qos,
                    retain=birth_message.retain,
                )

            birth_message = Message(**self.conf[CONF_BIRTH_MESSAGE])
            asyncio.run_coroutine_threadsafe(
                publish_birth_message(birth_message), self.hass.loop
            )

    def _mqtt_on_message(self, _mqttc, _userdata, msg) -> None:
        """Message received callback."""
        self.hass.add_job(self._mqtt_handle_message, msg)

    @lru_cache(2048)
    def _matching_subscriptions(self, topic):
        subscriptions = []
        for subscription in self.subscriptions:
            if subscription.matcher(topic):
                subscriptions.append(subscription)
        return subscriptions

    @callback
    def _mqtt_handle_message(self, msg) -> None:
        _LOGGER.debug(
            "Received message on %s%s: %s",
            msg.topic,
            " (retained)" if msg.retain else "",
            msg.payload[0:8192],
        )
        timestamp = dt_util.utcnow()

        subscriptions = self._matching_subscriptions(msg.topic)

        for subscription in subscriptions:

            payload: SubscribePayloadType = msg.payload
            if subscription.encoding is not None:
                try:
                    payload = msg.payload.decode(subscription.encoding)
                except (AttributeError, UnicodeDecodeError):
                    _LOGGER.warning(
                        "Can't decode payload %s on %s with encoding %s (for %s)",
                        msg.payload[0:8192],
                        msg.topic,
                        subscription.encoding,
                        subscription.job,
                    )
                    continue

            self.hass.async_run_hass_job(
                subscription.job,
                Message(
                    msg.topic,
                    payload,
                    msg.qos,
                    msg.retain,
                    subscription.topic,
                    timestamp,
                ),
            )

    def _mqtt_on_callback(self, _mqttc, _userdata, mid, _granted_qos=None) -> None:
        """Publish / Subscribe / Unsubscribe callback."""
        self.hass.add_job(self._mqtt_handle_mid, mid)

    @callback
    def _mqtt_handle_mid(self, mid) -> None:
        # Create the mid event if not created, either _mqtt_handle_mid or _wait_for_mid
        # may be executed first.
        if mid not in self._pending_operations:
            self._pending_operations[mid] = asyncio.Event()
        self._pending_operations[mid].set()

    def _mqtt_on_disconnect(self, _mqttc, _userdata, result_code: int) -> None:
        """Disconnected callback."""
        self.connected = False
        dispatcher_send(self.hass, MQTT_DISCONNECTED)
        _LOGGER.warning(
            "Disconnected from MQTT server %s:%s (%s)",
            self.conf[CONF_BROKER],
            self.conf[CONF_PORT],
            result_code,
        )

    async def _wait_for_mid(self, mid):
        """Wait for ACK from broker."""
        # Create the mid event if not created, either _mqtt_handle_mid or _wait_for_mid
        # may be executed first.
        if mid not in self._pending_operations:
            self._pending_operations[mid] = asyncio.Event()
        try:
            await asyncio.wait_for(self._pending_operations[mid].wait(), TIMEOUT_ACK)
        except asyncio.TimeoutError:
            _LOGGER.error("Timed out waiting for mid %s", mid)
        finally:
            del self._pending_operations[mid]

    async def _discovery_cooldown(self):
        now = time.time()
        # Reset discovery and subscribe cooldowns
        self.hass.data[LAST_DISCOVERY] = now
        self._last_subscribe = now

        last_discovery = self.hass.data[LAST_DISCOVERY]
        last_subscribe = self._last_subscribe
        wait_until = max(
            last_discovery + DISCOVERY_COOLDOWN, last_subscribe + DISCOVERY_COOLDOWN
        )
        while now < wait_until:
            await asyncio.sleep(wait_until - now)
            now = time.time()
            last_discovery = self.hass.data[LAST_DISCOVERY]
            last_subscribe = self._last_subscribe
            wait_until = max(
                last_discovery + DISCOVERY_COOLDOWN, last_subscribe + DISCOVERY_COOLDOWN
            )


def _raise_on_error(result_code: int) -> None:
    """Raise error if error result."""
    # pylint: disable=import-outside-toplevel
    import paho.mqtt.client as mqtt

    if result_code != 0:
        raise HomeAssistantError(
            f"Error talking to MQTT: {mqtt.error_string(result_code)}"
        )


def _matcher_for_topic(subscription: str) -> Any:
    # pylint: disable=import-outside-toplevel
    from paho.mqtt.matcher import MQTTMatcher

    matcher = MQTTMatcher()
    matcher[subscription] = True

    return lambda topic: next(matcher.iter_match(topic), False)


<<<<<<< HEAD
class MqttAttributes(Entity):
    """Mixin used for platforms that support JSON attributes."""

    def __init__(self, config: dict) -> None:
        """Initialize the JSON attributes mixin."""
        self._attributes = None
        self._attributes_sub_state = None
        self._attributes_config = config

    async def async_added_to_hass(self) -> None:
        """Subscribe MQTT events."""
        await super().async_added_to_hass()
        await self._attributes_subscribe_topics()

    async def attributes_discovery_update(self, config: dict):
        """Handle updated discovery message."""
        self._attributes_config = config
        await self._attributes_subscribe_topics()

    async def _attributes_subscribe_topics(self):
        """(Re)Subscribe to topics."""
        attr_tpl = self._attributes_config.get(CONF_JSON_ATTRS_TEMPLATE)
        if attr_tpl is not None:
            attr_tpl.hass = self.hass

        @callback
        @log_messages(self.hass, self.entity_id)
        def attributes_message_received(msg: Message) -> None:
            try:
                payload = msg.payload
                if attr_tpl is not None:
                    payload = attr_tpl.async_render_with_possible_json_value(payload)
                json_dict = json.loads(payload)
                if isinstance(json_dict, dict):
                    self._attributes = json_dict
                    self.async_write_ha_state()
                else:
                    _LOGGER.warning("JSON result was not a dictionary")
                    self._attributes = None
            except ValueError:
                _LOGGER.warning("Erroneous JSON: %s", payload)
                self._attributes = None

        self._attributes_sub_state = await async_subscribe_topics(
            self.hass,
            self._attributes_sub_state,
            {
                CONF_JSON_ATTRS_TOPIC: {
                    "topic": self._attributes_config.get(CONF_JSON_ATTRS_TOPIC),
                    "msg_callback": attributes_message_received,
                    "qos": self._attributes_config.get(CONF_QOS),
                }
            },
        )

    async def async_will_remove_from_hass(self):
        """Unsubscribe when removed."""
        self._attributes_sub_state = await async_unsubscribe_topics(
            self.hass, self._attributes_sub_state
        )

    @property
    def device_state_attributes(self):
        """Return the state attributes."""
        return self._attributes


class MqttAvailability(Entity):
    """Mixin used for platforms that report availability."""

    def __init__(self, config: dict) -> None:
        """Initialize the availability mixin."""
        self._availability_sub_state = None
        self._available = False
        self._availability_setup_from_config(config)

    async def async_added_to_hass(self) -> None:
        """Subscribe MQTT events."""
        await super().async_added_to_hass()
        await self._availability_subscribe_topics()
        self.async_on_remove(
            async_dispatcher_connect(self.hass, MQTT_CONNECTED, self.async_mqtt_connect)
        )
        self.async_on_remove(
            async_dispatcher_connect(
                self.hass, MQTT_DISCONNECTED, self.async_mqtt_connect
            )
        )

    async def availability_discovery_update(self, config: dict):
        """Handle updated discovery message."""
        self._availability_setup_from_config(config)
        await self._availability_subscribe_topics()

    def _availability_setup_from_config(self, config):
        """(Re)Setup."""
        self._avail_topics = {}
        if CONF_AVAILABILITY_TOPIC in config:
            self._avail_topics[config[CONF_AVAILABILITY_TOPIC]] = {
                CONF_PAYLOAD_AVAILABLE: config[CONF_PAYLOAD_AVAILABLE],
                CONF_PAYLOAD_NOT_AVAILABLE: config[CONF_PAYLOAD_NOT_AVAILABLE],
            }

        if CONF_AVAILABILITY in config:
            for avail in config[CONF_AVAILABILITY]:
                self._avail_topics[avail[CONF_TOPIC]] = {
                    CONF_PAYLOAD_AVAILABLE: avail[CONF_PAYLOAD_AVAILABLE],
                    CONF_PAYLOAD_NOT_AVAILABLE: avail[CONF_PAYLOAD_NOT_AVAILABLE],
                }

        self._avail_config = config

    async def _availability_subscribe_topics(self):
        """(Re)Subscribe to topics."""

        @callback
        @log_messages(self.hass, self.entity_id)
        def availability_message_received(msg: Message) -> None:
            """Handle a new received MQTT availability message."""
            topic = msg.topic
            if msg.payload == self._avail_topics[topic][CONF_PAYLOAD_AVAILABLE]:
                self._available = True
            elif msg.payload == self._avail_topics[topic][CONF_PAYLOAD_NOT_AVAILABLE]:
                self._available = False

            self.async_write_ha_state()

        topics = {}
        for topic in self._avail_topics:
            topics[f"availability_{topic}"] = {
                "topic": topic,
                "msg_callback": availability_message_received,
                "qos": self._avail_config[CONF_QOS],
            }

        self._availability_sub_state = await async_subscribe_topics(
            self.hass,
            self._availability_sub_state,
            topics,
        )

    @callback
    def async_mqtt_connect(self):
        """Update state on connection/disconnection to MQTT broker."""
        if not self.hass.is_stopping:
            self.async_write_ha_state()

    async def async_will_remove_from_hass(self):
        """Unsubscribe when removed."""
        self._availability_sub_state = await async_unsubscribe_topics(
            self.hass, self._availability_sub_state
        )

    @property
    def available(self) -> bool:
        """Return if the device is available."""
        if not self.hass.data[DATA_MQTT].connected and not self.hass.is_stopping:
            return False
        return not self._avail_topics or self._available


async def cleanup_device_registry(hass, device_id):
    """Remove device registry entry if there are no remaining entities or triggers."""
    # Local import to avoid circular dependencies
    # pylint: disable=import-outside-toplevel
    from . import device_trigger, tag

    device_registry = await hass.helpers.device_registry.async_get_registry()
    entity_registry = await hass.helpers.entity_registry.async_get_registry()
    if (
        device_id
        and not hass.helpers.entity_registry.async_entries_for_device(
            entity_registry, device_id, include_disabled_entities=True
        )
        and not await device_trigger.async_get_triggers(hass, device_id)
        and not tag.async_has_tags(hass, device_id)
    ):
        device_registry.async_remove_device(device_id)


class MqttDiscoveryUpdate(Entity):
    """Mixin used to handle updated discovery message."""

    def __init__(self, discovery_data, discovery_update=None) -> None:
        """Initialize the discovery update mixin."""
        self._discovery_data = discovery_data
        self._discovery_update = discovery_update
        self._remove_signal = None
        self._removed_from_hass = False

    async def async_added_to_hass(self) -> None:
        """Subscribe to discovery updates."""
        await super().async_added_to_hass()
        self._removed_from_hass = False
        discovery_hash = (
            self._discovery_data[ATTR_DISCOVERY_HASH] if self._discovery_data else None
        )

        async def _async_remove_state_and_registry_entry(self) -> None:
            """Remove entity's state and entity registry entry.

            Remove entity from entity registry if it is registered, this also removes the state.
            If the entity is not in the entity registry, just remove the state.
            """
            entity_registry = (
                await self.hass.helpers.entity_registry.async_get_registry()
            )
            if entity_registry.async_is_registered(self.entity_id):
                entity_entry = entity_registry.async_get(self.entity_id)
                entity_registry.async_remove(self.entity_id)
                await cleanup_device_registry(self.hass, entity_entry.device_id)
            else:
                await self.async_remove()

        async def discovery_callback(payload):
            """Handle discovery update."""
            _LOGGER.info(
                "Got update for entity with hash: %s '%s'",
                discovery_hash,
                payload,
            )
            old_payload = self._discovery_data[ATTR_DISCOVERY_PAYLOAD]
            debug_info.update_entity_discovery_data(self.hass, payload, self.entity_id)
            if not payload:
                # Empty payload: Remove component
                _LOGGER.info("Removing component: %s", self.entity_id)
                self._cleanup_discovery_on_remove()
                await _async_remove_state_and_registry_entry(self)
            elif self._discovery_update:
                if old_payload != self._discovery_data[ATTR_DISCOVERY_PAYLOAD]:
                    # Non-empty, changed payload: Notify component
                    _LOGGER.info("Updating component: %s", self.entity_id)
                    await self._discovery_update(payload)
                else:
                    # Non-empty, unchanged payload: Ignore to avoid changing states
                    _LOGGER.info("Ignoring unchanged update for: %s", self.entity_id)
            async_dispatcher_send(
                self.hass, MQTT_DISCOVERY_DONE.format(discovery_hash), None
            )

        if discovery_hash:
            debug_info.add_entity_discovery_data(
                self.hass, self._discovery_data, self.entity_id
            )
            # Set in case the entity has been removed and is re-added, for example when changing entity_id
            set_discovery_hash(self.hass, discovery_hash)
            self._remove_signal = async_dispatcher_connect(
                self.hass,
                MQTT_DISCOVERY_UPDATED.format(discovery_hash),
                discovery_callback,
            )
            async_dispatcher_send(
                self.hass, MQTT_DISCOVERY_DONE.format(discovery_hash), None
            )

    async def async_removed_from_registry(self) -> None:
        """Clear retained discovery topic in broker."""
        if not self._removed_from_hass:
            discovery_topic = self._discovery_data[ATTR_DISCOVERY_TOPIC]
            publish(self.hass, discovery_topic, "", retain=True)

    @callback
    def add_to_platform_abort(self) -> None:
        """Abort adding an entity to a platform."""
        if self._discovery_data:
            discovery_hash = self._discovery_data[ATTR_DISCOVERY_HASH]
            clear_discovery_hash(self.hass, discovery_hash)
            async_dispatcher_send(
                self.hass, MQTT_DISCOVERY_DONE.format(discovery_hash), None
            )
        super().add_to_platform_abort()

    async def async_will_remove_from_hass(self) -> None:
        """Stop listening to signal and cleanup discovery data.."""
        self._cleanup_discovery_on_remove()

    def _cleanup_discovery_on_remove(self) -> None:
        """Stop listening to signal and cleanup discovery data."""
        if self._discovery_data and not self._removed_from_hass:
            debug_info.remove_entity_data(self.hass, self.entity_id)
            clear_discovery_hash(self.hass, self._discovery_data[ATTR_DISCOVERY_HASH])
            self._removed_from_hass = True

        if self._remove_signal:
            self._remove_signal()
            self._remove_signal = None


def device_info_from_config(config):
    """Return a device description for device registry."""
    if not config:
        return None

    info = {
        "identifiers": {(DOMAIN, id_) for id_ in config[CONF_IDENTIFIERS]},
        "connections": {tuple(x) for x in config[CONF_CONNECTIONS]},
    }

    if CONF_MANUFACTURER in config:
        info["manufacturer"] = config[CONF_MANUFACTURER]

    if CONF_MODEL in config:
        info["model"] = config[CONF_MODEL]

    if CONF_NAME in config:
        info["name"] = config[CONF_NAME]

    if CONF_SW_VERSION in config:
        info["sw_version"] = config[CONF_SW_VERSION]

    if CONF_VIA_DEVICE in config:
        info["via_device"] = (DOMAIN, config[CONF_VIA_DEVICE])

    return info


class MqttEntityDeviceInfo(Entity):
    """Mixin used for mqtt platforms that support the device registry."""

    def __init__(self, device_config: Optional[ConfigType], config_entry=None) -> None:
        """Initialize the device mixin."""
        self._device_config = device_config
        self._config_entry = config_entry

    async def device_info_discovery_update(self, config: dict):
        """Handle updated discovery message."""
        self._device_config = config.get(CONF_DEVICE)
        device_registry = await self.hass.helpers.device_registry.async_get_registry()
        config_entry_id = self._config_entry.entry_id
        device_info = self.device_info

        if config_entry_id is not None and device_info is not None:
            device_info["config_entry_id"] = config_entry_id
            device_registry.async_get_or_create(**device_info)

    @property
    def device_info(self):
        """Return a device description for device registry."""
        return device_info_from_config(self._device_config)


=======
>>>>>>> 0371c917
@websocket_api.websocket_command(
    {vol.Required("type"): "mqtt/device/debug_info", vol.Required("device_id"): str}
)
@websocket_api.async_response
async def websocket_mqtt_info(hass, connection, msg):
    """Get MQTT debug info for device."""
    device_id = msg["device_id"]
    mqtt_info = await debug_info.info_for_device(hass, device_id)

    connection.send_result(msg["id"], mqtt_info)


@websocket_api.websocket_command(
    {vol.Required("type"): "mqtt/device/remove", vol.Required("device_id"): str}
)
@websocket_api.async_response
async def websocket_remove_device(hass, connection, msg):
    """Delete device."""
    device_id = msg["device_id"]
    dev_registry = await hass.helpers.device_registry.async_get_registry()

    device = dev_registry.async_get(device_id)
    if not device:
        connection.send_error(
            msg["id"], websocket_api.const.ERR_NOT_FOUND, "Device not found"
        )
        return

    for config_entry in device.config_entries:
        config_entry = hass.config_entries.async_get_entry(config_entry)
        # Only delete the device if it belongs to an MQTT device entry
        if config_entry.domain == DOMAIN:
            dev_registry.async_remove_device(device_id)
            connection.send_message(websocket_api.result_message(msg["id"]))
            return

    connection.send_error(
        msg["id"], websocket_api.const.ERR_NOT_FOUND, "Non MQTT device"
    )


@websocket_api.async_response
@websocket_api.websocket_command(
    {
        vol.Required("type"): "mqtt/subscribe",
        vol.Required("topic"): valid_subscribe_topic,
    }
)
async def websocket_subscribe(hass, connection, msg):
    """Subscribe to a MQTT topic."""
    if not connection.user.is_admin:
        raise Unauthorized

    async def forward_messages(mqttmsg: Message):
        """Forward events to websocket."""
        connection.send_message(
            websocket_api.event_message(
                msg["id"],
                {
                    "topic": mqttmsg.topic,
                    "payload": mqttmsg.payload,
                    "qos": mqttmsg.qos,
                    "retain": mqttmsg.retain,
                },
            )
        )

    connection.subscriptions[msg["id"]] = await async_subscribe(
        hass, msg["topic"], forward_messages
    )

    connection.send_message(websocket_api.result_message(msg["id"]))


@callback
def async_subscribe_connection_status(hass, connection_status_callback):
    """Subscribe to MQTT connection changes."""

    connection_status_callback_job = HassJob(connection_status_callback)

    async def connected():
        task = hass.async_run_hass_job(connection_status_callback_job, True)
        if task:
            await task

    async def disconnected():
        task = hass.async_run_hass_job(connection_status_callback_job, False)
        if task:
            await task

    subscriptions = {
        "connect": async_dispatcher_connect(hass, MQTT_CONNECTED, connected),
        "disconnect": async_dispatcher_connect(hass, MQTT_DISCONNECTED, disconnected),
    }

    @callback
    def unsubscribe():
        subscriptions["connect"]()
        subscriptions["disconnect"]()

    return unsubscribe


def is_connected(hass):
    """Return if MQTT client is connected."""
    return hass.data[DATA_MQTT].connected<|MERGE_RESOLUTION|>--- conflicted
+++ resolved
@@ -32,16 +32,7 @@
 from homeassistant.core import CoreState, Event, HassJob, ServiceCall, callback
 from homeassistant.exceptions import HomeAssistantError, Unauthorized
 from homeassistant.helpers import config_validation as cv, event, template
-<<<<<<< HEAD
-from homeassistant.helpers.dispatcher import (
-    async_dispatcher_connect,
-    async_dispatcher_send,
-    dispatcher_send,
-)
-from homeassistant.helpers.entity import Entity
-=======
 from homeassistant.helpers.dispatcher import async_dispatcher_connect, dispatcher_send
->>>>>>> 0371c917
 from homeassistant.helpers.typing import ConfigType, HomeAssistantType, ServiceDataType
 from homeassistant.loader import bind_hass
 from homeassistant.util import dt as dt_util
@@ -75,18 +66,7 @@
     MQTT_DISCONNECTED,
     PROTOCOL_311,
 )
-<<<<<<< HEAD
-from .debug_info import log_messages
-from .discovery import (
-    LAST_DISCOVERY,
-    MQTT_DISCOVERY_DONE,
-    MQTT_DISCOVERY_UPDATED,
-    clear_discovery_hash,
-    set_discovery_hash,
-)
-=======
 from .discovery import LAST_DISCOVERY
->>>>>>> 0371c917
 from .models import Message, MessageCallbackType, PublishPayloadType
 from .util import _VALID_QOS_SCHEMA, valid_publish_topic, valid_subscribe_topic
 
@@ -997,350 +977,6 @@
     return lambda topic: next(matcher.iter_match(topic), False)
 
 
-<<<<<<< HEAD
-class MqttAttributes(Entity):
-    """Mixin used for platforms that support JSON attributes."""
-
-    def __init__(self, config: dict) -> None:
-        """Initialize the JSON attributes mixin."""
-        self._attributes = None
-        self._attributes_sub_state = None
-        self._attributes_config = config
-
-    async def async_added_to_hass(self) -> None:
-        """Subscribe MQTT events."""
-        await super().async_added_to_hass()
-        await self._attributes_subscribe_topics()
-
-    async def attributes_discovery_update(self, config: dict):
-        """Handle updated discovery message."""
-        self._attributes_config = config
-        await self._attributes_subscribe_topics()
-
-    async def _attributes_subscribe_topics(self):
-        """(Re)Subscribe to topics."""
-        attr_tpl = self._attributes_config.get(CONF_JSON_ATTRS_TEMPLATE)
-        if attr_tpl is not None:
-            attr_tpl.hass = self.hass
-
-        @callback
-        @log_messages(self.hass, self.entity_id)
-        def attributes_message_received(msg: Message) -> None:
-            try:
-                payload = msg.payload
-                if attr_tpl is not None:
-                    payload = attr_tpl.async_render_with_possible_json_value(payload)
-                json_dict = json.loads(payload)
-                if isinstance(json_dict, dict):
-                    self._attributes = json_dict
-                    self.async_write_ha_state()
-                else:
-                    _LOGGER.warning("JSON result was not a dictionary")
-                    self._attributes = None
-            except ValueError:
-                _LOGGER.warning("Erroneous JSON: %s", payload)
-                self._attributes = None
-
-        self._attributes_sub_state = await async_subscribe_topics(
-            self.hass,
-            self._attributes_sub_state,
-            {
-                CONF_JSON_ATTRS_TOPIC: {
-                    "topic": self._attributes_config.get(CONF_JSON_ATTRS_TOPIC),
-                    "msg_callback": attributes_message_received,
-                    "qos": self._attributes_config.get(CONF_QOS),
-                }
-            },
-        )
-
-    async def async_will_remove_from_hass(self):
-        """Unsubscribe when removed."""
-        self._attributes_sub_state = await async_unsubscribe_topics(
-            self.hass, self._attributes_sub_state
-        )
-
-    @property
-    def device_state_attributes(self):
-        """Return the state attributes."""
-        return self._attributes
-
-
-class MqttAvailability(Entity):
-    """Mixin used for platforms that report availability."""
-
-    def __init__(self, config: dict) -> None:
-        """Initialize the availability mixin."""
-        self._availability_sub_state = None
-        self._available = False
-        self._availability_setup_from_config(config)
-
-    async def async_added_to_hass(self) -> None:
-        """Subscribe MQTT events."""
-        await super().async_added_to_hass()
-        await self._availability_subscribe_topics()
-        self.async_on_remove(
-            async_dispatcher_connect(self.hass, MQTT_CONNECTED, self.async_mqtt_connect)
-        )
-        self.async_on_remove(
-            async_dispatcher_connect(
-                self.hass, MQTT_DISCONNECTED, self.async_mqtt_connect
-            )
-        )
-
-    async def availability_discovery_update(self, config: dict):
-        """Handle updated discovery message."""
-        self._availability_setup_from_config(config)
-        await self._availability_subscribe_topics()
-
-    def _availability_setup_from_config(self, config):
-        """(Re)Setup."""
-        self._avail_topics = {}
-        if CONF_AVAILABILITY_TOPIC in config:
-            self._avail_topics[config[CONF_AVAILABILITY_TOPIC]] = {
-                CONF_PAYLOAD_AVAILABLE: config[CONF_PAYLOAD_AVAILABLE],
-                CONF_PAYLOAD_NOT_AVAILABLE: config[CONF_PAYLOAD_NOT_AVAILABLE],
-            }
-
-        if CONF_AVAILABILITY in config:
-            for avail in config[CONF_AVAILABILITY]:
-                self._avail_topics[avail[CONF_TOPIC]] = {
-                    CONF_PAYLOAD_AVAILABLE: avail[CONF_PAYLOAD_AVAILABLE],
-                    CONF_PAYLOAD_NOT_AVAILABLE: avail[CONF_PAYLOAD_NOT_AVAILABLE],
-                }
-
-        self._avail_config = config
-
-    async def _availability_subscribe_topics(self):
-        """(Re)Subscribe to topics."""
-
-        @callback
-        @log_messages(self.hass, self.entity_id)
-        def availability_message_received(msg: Message) -> None:
-            """Handle a new received MQTT availability message."""
-            topic = msg.topic
-            if msg.payload == self._avail_topics[topic][CONF_PAYLOAD_AVAILABLE]:
-                self._available = True
-            elif msg.payload == self._avail_topics[topic][CONF_PAYLOAD_NOT_AVAILABLE]:
-                self._available = False
-
-            self.async_write_ha_state()
-
-        topics = {}
-        for topic in self._avail_topics:
-            topics[f"availability_{topic}"] = {
-                "topic": topic,
-                "msg_callback": availability_message_received,
-                "qos": self._avail_config[CONF_QOS],
-            }
-
-        self._availability_sub_state = await async_subscribe_topics(
-            self.hass,
-            self._availability_sub_state,
-            topics,
-        )
-
-    @callback
-    def async_mqtt_connect(self):
-        """Update state on connection/disconnection to MQTT broker."""
-        if not self.hass.is_stopping:
-            self.async_write_ha_state()
-
-    async def async_will_remove_from_hass(self):
-        """Unsubscribe when removed."""
-        self._availability_sub_state = await async_unsubscribe_topics(
-            self.hass, self._availability_sub_state
-        )
-
-    @property
-    def available(self) -> bool:
-        """Return if the device is available."""
-        if not self.hass.data[DATA_MQTT].connected and not self.hass.is_stopping:
-            return False
-        return not self._avail_topics or self._available
-
-
-async def cleanup_device_registry(hass, device_id):
-    """Remove device registry entry if there are no remaining entities or triggers."""
-    # Local import to avoid circular dependencies
-    # pylint: disable=import-outside-toplevel
-    from . import device_trigger, tag
-
-    device_registry = await hass.helpers.device_registry.async_get_registry()
-    entity_registry = await hass.helpers.entity_registry.async_get_registry()
-    if (
-        device_id
-        and not hass.helpers.entity_registry.async_entries_for_device(
-            entity_registry, device_id, include_disabled_entities=True
-        )
-        and not await device_trigger.async_get_triggers(hass, device_id)
-        and not tag.async_has_tags(hass, device_id)
-    ):
-        device_registry.async_remove_device(device_id)
-
-
-class MqttDiscoveryUpdate(Entity):
-    """Mixin used to handle updated discovery message."""
-
-    def __init__(self, discovery_data, discovery_update=None) -> None:
-        """Initialize the discovery update mixin."""
-        self._discovery_data = discovery_data
-        self._discovery_update = discovery_update
-        self._remove_signal = None
-        self._removed_from_hass = False
-
-    async def async_added_to_hass(self) -> None:
-        """Subscribe to discovery updates."""
-        await super().async_added_to_hass()
-        self._removed_from_hass = False
-        discovery_hash = (
-            self._discovery_data[ATTR_DISCOVERY_HASH] if self._discovery_data else None
-        )
-
-        async def _async_remove_state_and_registry_entry(self) -> None:
-            """Remove entity's state and entity registry entry.
-
-            Remove entity from entity registry if it is registered, this also removes the state.
-            If the entity is not in the entity registry, just remove the state.
-            """
-            entity_registry = (
-                await self.hass.helpers.entity_registry.async_get_registry()
-            )
-            if entity_registry.async_is_registered(self.entity_id):
-                entity_entry = entity_registry.async_get(self.entity_id)
-                entity_registry.async_remove(self.entity_id)
-                await cleanup_device_registry(self.hass, entity_entry.device_id)
-            else:
-                await self.async_remove()
-
-        async def discovery_callback(payload):
-            """Handle discovery update."""
-            _LOGGER.info(
-                "Got update for entity with hash: %s '%s'",
-                discovery_hash,
-                payload,
-            )
-            old_payload = self._discovery_data[ATTR_DISCOVERY_PAYLOAD]
-            debug_info.update_entity_discovery_data(self.hass, payload, self.entity_id)
-            if not payload:
-                # Empty payload: Remove component
-                _LOGGER.info("Removing component: %s", self.entity_id)
-                self._cleanup_discovery_on_remove()
-                await _async_remove_state_and_registry_entry(self)
-            elif self._discovery_update:
-                if old_payload != self._discovery_data[ATTR_DISCOVERY_PAYLOAD]:
-                    # Non-empty, changed payload: Notify component
-                    _LOGGER.info("Updating component: %s", self.entity_id)
-                    await self._discovery_update(payload)
-                else:
-                    # Non-empty, unchanged payload: Ignore to avoid changing states
-                    _LOGGER.info("Ignoring unchanged update for: %s", self.entity_id)
-            async_dispatcher_send(
-                self.hass, MQTT_DISCOVERY_DONE.format(discovery_hash), None
-            )
-
-        if discovery_hash:
-            debug_info.add_entity_discovery_data(
-                self.hass, self._discovery_data, self.entity_id
-            )
-            # Set in case the entity has been removed and is re-added, for example when changing entity_id
-            set_discovery_hash(self.hass, discovery_hash)
-            self._remove_signal = async_dispatcher_connect(
-                self.hass,
-                MQTT_DISCOVERY_UPDATED.format(discovery_hash),
-                discovery_callback,
-            )
-            async_dispatcher_send(
-                self.hass, MQTT_DISCOVERY_DONE.format(discovery_hash), None
-            )
-
-    async def async_removed_from_registry(self) -> None:
-        """Clear retained discovery topic in broker."""
-        if not self._removed_from_hass:
-            discovery_topic = self._discovery_data[ATTR_DISCOVERY_TOPIC]
-            publish(self.hass, discovery_topic, "", retain=True)
-
-    @callback
-    def add_to_platform_abort(self) -> None:
-        """Abort adding an entity to a platform."""
-        if self._discovery_data:
-            discovery_hash = self._discovery_data[ATTR_DISCOVERY_HASH]
-            clear_discovery_hash(self.hass, discovery_hash)
-            async_dispatcher_send(
-                self.hass, MQTT_DISCOVERY_DONE.format(discovery_hash), None
-            )
-        super().add_to_platform_abort()
-
-    async def async_will_remove_from_hass(self) -> None:
-        """Stop listening to signal and cleanup discovery data.."""
-        self._cleanup_discovery_on_remove()
-
-    def _cleanup_discovery_on_remove(self) -> None:
-        """Stop listening to signal and cleanup discovery data."""
-        if self._discovery_data and not self._removed_from_hass:
-            debug_info.remove_entity_data(self.hass, self.entity_id)
-            clear_discovery_hash(self.hass, self._discovery_data[ATTR_DISCOVERY_HASH])
-            self._removed_from_hass = True
-
-        if self._remove_signal:
-            self._remove_signal()
-            self._remove_signal = None
-
-
-def device_info_from_config(config):
-    """Return a device description for device registry."""
-    if not config:
-        return None
-
-    info = {
-        "identifiers": {(DOMAIN, id_) for id_ in config[CONF_IDENTIFIERS]},
-        "connections": {tuple(x) for x in config[CONF_CONNECTIONS]},
-    }
-
-    if CONF_MANUFACTURER in config:
-        info["manufacturer"] = config[CONF_MANUFACTURER]
-
-    if CONF_MODEL in config:
-        info["model"] = config[CONF_MODEL]
-
-    if CONF_NAME in config:
-        info["name"] = config[CONF_NAME]
-
-    if CONF_SW_VERSION in config:
-        info["sw_version"] = config[CONF_SW_VERSION]
-
-    if CONF_VIA_DEVICE in config:
-        info["via_device"] = (DOMAIN, config[CONF_VIA_DEVICE])
-
-    return info
-
-
-class MqttEntityDeviceInfo(Entity):
-    """Mixin used for mqtt platforms that support the device registry."""
-
-    def __init__(self, device_config: Optional[ConfigType], config_entry=None) -> None:
-        """Initialize the device mixin."""
-        self._device_config = device_config
-        self._config_entry = config_entry
-
-    async def device_info_discovery_update(self, config: dict):
-        """Handle updated discovery message."""
-        self._device_config = config.get(CONF_DEVICE)
-        device_registry = await self.hass.helpers.device_registry.async_get_registry()
-        config_entry_id = self._config_entry.entry_id
-        device_info = self.device_info
-
-        if config_entry_id is not None and device_info is not None:
-            device_info["config_entry_id"] = config_entry_id
-            device_registry.async_get_or_create(**device_info)
-
-    @property
-    def device_info(self):
-        """Return a device description for device registry."""
-        return device_info_from_config(self._device_config)
-
-
-=======
->>>>>>> 0371c917
 @websocket_api.websocket_command(
     {vol.Required("type"): "mqtt/device/debug_info", vol.Required("device_id"): str}
 )
