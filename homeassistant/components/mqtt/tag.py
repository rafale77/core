"""Provides tag scanning for MQTT."""
import functools
import logging

import voluptuous as vol

from homeassistant.const import CONF_DEVICE, CONF_PLATFORM, CONF_VALUE_TEMPLATE
import homeassistant.helpers.config_validation as cv
from homeassistant.helpers.device_registry import EVENT_DEVICE_REGISTRY_UPDATED
from homeassistant.helpers.dispatcher import (
    async_dispatcher_connect,
    async_dispatcher_send,
)

from . import CONF_QOS, CONF_TOPIC, DOMAIN, subscription
from .. import mqtt
from .const import ATTR_DISCOVERY_HASH, ATTR_DISCOVERY_TOPIC
from .discovery import MQTT_DISCOVERY_DONE, MQTT_DISCOVERY_UPDATED, clear_discovery_hash
from .mixins import (
    CONF_CONNECTIONS,
    CONF_IDENTIFIERS,
    MQTT_ENTITY_DEVICE_INFO_SCHEMA,
    async_setup_entry_helper,
    cleanup_device_registry,
    device_info_from_config,
    validate_device_has_at_least_one_identifier,
)
<<<<<<< HEAD
from .. import mqtt
from .discovery import (
    MQTT_DISCOVERY_DONE,
    MQTT_DISCOVERY_NEW,
    MQTT_DISCOVERY_UPDATED,
    clear_discovery_hash,
)
=======
>>>>>>> 0371c917
from .util import valid_subscribe_topic

_LOGGER = logging.getLogger(__name__)

TAG = "tag"
TAGS = "mqtt_tags"

PLATFORM_SCHEMA = mqtt.MQTT_BASE_PLATFORM_SCHEMA.extend(
    {
        vol.Optional(CONF_DEVICE): MQTT_ENTITY_DEVICE_INFO_SCHEMA,
        vol.Optional(CONF_PLATFORM): "mqtt",
        vol.Required(CONF_TOPIC): valid_subscribe_topic,
        vol.Optional(CONF_VALUE_TEMPLATE): cv.template,
    },
    validate_device_has_at_least_one_identifier,
)


async def async_setup_entry(hass, config_entry):
    """Set up MQTT tag scan dynamically through MQTT discovery."""

<<<<<<< HEAD
    async def async_discover(discovery_payload):
        """Discover and add MQTT tag scan."""
        discovery_data = discovery_payload.discovery_data
        try:
            config = PLATFORM_SCHEMA(discovery_payload)
            await async_setup_tag(hass, config, config_entry, discovery_data)
        except Exception:
            discovery_hash = discovery_data[ATTR_DISCOVERY_HASH]
            clear_discovery_hash(hass, discovery_hash)
            async_dispatcher_send(
                hass, MQTT_DISCOVERY_DONE.format(discovery_hash), None
            )
            raise

    async_dispatcher_connect(
        hass, MQTT_DISCOVERY_NEW.format("tag", "mqtt"), async_discover
    )
=======
    setup = functools.partial(async_setup_tag, hass, config_entry=config_entry)
    await async_setup_entry_helper(hass, "tag", setup, PLATFORM_SCHEMA)
>>>>>>> 0371c917


async def async_setup_tag(hass, config, config_entry, discovery_data):
    """Set up the MQTT tag scanner."""
    discovery_hash = discovery_data[ATTR_DISCOVERY_HASH]
    discovery_id = discovery_hash[1]

    device_id = None
    if CONF_DEVICE in config:
        await _update_device(hass, config_entry, config)

        device_registry = await hass.helpers.device_registry.async_get_registry()
        device = device_registry.async_get_device(
            {(DOMAIN, id_) for id_ in config[CONF_DEVICE][CONF_IDENTIFIERS]},
            {tuple(x) for x in config[CONF_DEVICE][CONF_CONNECTIONS]},
        )

        if device is None:
            return
        device_id = device.id

        if TAGS not in hass.data:
            hass.data[TAGS] = {}
        if device_id not in hass.data[TAGS]:
            hass.data[TAGS][device_id] = {}

    tag_scanner = MQTTTagScanner(
        hass,
        config,
        device_id,
        discovery_data,
        config_entry,
    )

    await tag_scanner.setup()

    if device_id:
        hass.data[TAGS][device_id][discovery_id] = tag_scanner


def async_has_tags(hass, device_id):
    """Device has tag scanners."""
    if TAGS not in hass.data or device_id not in hass.data[TAGS]:
        return False
    return hass.data[TAGS][device_id] != {}


class MQTTTagScanner:
    """MQTT Tag scanner."""

    def __init__(self, hass, config, device_id, discovery_data, config_entry):
        """Initialize."""
        self._config = config
        self._config_entry = config_entry
        self.device_id = device_id
        self.discovery_data = discovery_data
        self.hass = hass
        self._remove_discovery = None
        self._remove_device_updated = None
        self._sub_state = None
        self._value_template = None

        self._setup_from_config(config)

    async def discovery_update(self, payload):
        """Handle discovery update."""
        discovery_hash = self.discovery_data[ATTR_DISCOVERY_HASH]
        _LOGGER.info(
            "Got update for tag scanner with hash: %s '%s'", discovery_hash, payload
        )
        if not payload:
            # Empty payload: Remove tag scanner
            _LOGGER.info("Removing tag scanner: %s", discovery_hash)
            await self.tear_down()
            if self.device_id:
                await cleanup_device_registry(self.hass, self.device_id)
        else:
            # Non-empty payload: Update tag scanner
            _LOGGER.info("Updating tag scanner: %s", discovery_hash)
            config = PLATFORM_SCHEMA(payload)
            self._config = config
            if self.device_id:
                await _update_device(self.hass, self._config_entry, config)
            self._setup_from_config(config)
            await self.subscribe_topics()

        async_dispatcher_send(
            self.hass, MQTT_DISCOVERY_DONE.format(discovery_hash), None
        )

    def _setup_from_config(self, config):
        self._value_template = lambda value, error_value: value
        if CONF_VALUE_TEMPLATE in config:
            value_template = config.get(CONF_VALUE_TEMPLATE)
            value_template.hass = self.hass

            self._value_template = value_template.async_render_with_possible_json_value

    async def setup(self):
        """Set up the MQTT tag scanner."""
        discovery_hash = self.discovery_data[ATTR_DISCOVERY_HASH]
        await self.subscribe_topics()
        if self.device_id:
            self._remove_device_updated = self.hass.bus.async_listen(
                EVENT_DEVICE_REGISTRY_UPDATED, self.device_removed
            )
        self._remove_discovery = async_dispatcher_connect(
            self.hass,
            MQTT_DISCOVERY_UPDATED.format(discovery_hash),
            self.discovery_update,
        )
        async_dispatcher_send(
            self.hass, MQTT_DISCOVERY_DONE.format(discovery_hash), None
        )

    async def subscribe_topics(self):
        """Subscribe to MQTT topics."""

        async def tag_scanned(msg):
            tag_id = self._value_template(msg.payload, error_value="").strip()
            if not tag_id:  # No output from template, ignore
                return

            await self.hass.components.tag.async_scan_tag(tag_id, self.device_id)

        self._sub_state = await subscription.async_subscribe_topics(
            self.hass,
            self._sub_state,
            {
                "state_topic": {
                    "topic": self._config[CONF_TOPIC],
                    "msg_callback": tag_scanned,
                    "qos": self._config[CONF_QOS],
                }
            },
        )

    async def device_removed(self, event):
        """Handle the removal of a device."""
        device_id = event.data["device_id"]
        if event.data["action"] != "remove" or device_id != self.device_id:
            return

        await self.tear_down()

    async def tear_down(self):
        """Cleanup tag scanner."""
        discovery_hash = self.discovery_data[ATTR_DISCOVERY_HASH]
        discovery_id = discovery_hash[1]
        discovery_topic = self.discovery_data[ATTR_DISCOVERY_TOPIC]

        clear_discovery_hash(self.hass, discovery_hash)
        if self.device_id:
            self._remove_device_updated()
        self._remove_discovery()

        mqtt.publish(self.hass, discovery_topic, "", retain=True)
        self._sub_state = await subscription.async_unsubscribe_topics(
            self.hass, self._sub_state
        )
        if self.device_id:
            self.hass.data[TAGS][self.device_id].pop(discovery_id)


async def _update_device(hass, config_entry, config):
    """Update device registry."""
    device_registry = await hass.helpers.device_registry.async_get_registry()
    config_entry_id = config_entry.entry_id
    device_info = device_info_from_config(config[CONF_DEVICE])

    if config_entry_id is not None and device_info is not None:
        device_info["config_entry_id"] = config_entry_id
        device_registry.async_get_or_create(**device_info)<|MERGE_RESOLUTION|>--- conflicted
+++ resolved
@@ -25,16 +25,6 @@
     device_info_from_config,
     validate_device_has_at_least_one_identifier,
 )
-<<<<<<< HEAD
-from .. import mqtt
-from .discovery import (
-    MQTT_DISCOVERY_DONE,
-    MQTT_DISCOVERY_NEW,
-    MQTT_DISCOVERY_UPDATED,
-    clear_discovery_hash,
-)
-=======
->>>>>>> 0371c917
 from .util import valid_subscribe_topic
 
 _LOGGER = logging.getLogger(__name__)
@@ -56,28 +46,8 @@
 async def async_setup_entry(hass, config_entry):
     """Set up MQTT tag scan dynamically through MQTT discovery."""
 
-<<<<<<< HEAD
-    async def async_discover(discovery_payload):
-        """Discover and add MQTT tag scan."""
-        discovery_data = discovery_payload.discovery_data
-        try:
-            config = PLATFORM_SCHEMA(discovery_payload)
-            await async_setup_tag(hass, config, config_entry, discovery_data)
-        except Exception:
-            discovery_hash = discovery_data[ATTR_DISCOVERY_HASH]
-            clear_discovery_hash(hass, discovery_hash)
-            async_dispatcher_send(
-                hass, MQTT_DISCOVERY_DONE.format(discovery_hash), None
-            )
-            raise
-
-    async_dispatcher_connect(
-        hass, MQTT_DISCOVERY_NEW.format("tag", "mqtt"), async_discover
-    )
-=======
     setup = functools.partial(async_setup_tag, hass, config_entry=config_entry)
     await async_setup_entry_helper(hass, "tag", setup, PLATFORM_SCHEMA)
->>>>>>> 0371c917
 
 
 async def async_setup_tag(hass, config, config_entry, discovery_data):
