--- conflicted
+++ resolved
@@ -4,11 +4,7 @@
   "config_flow": true,
   "documentation": "https://www.home-assistant.io/integrations/roon",
   "requirements": [
-<<<<<<< HEAD
-    "roonapi==0.0.30"
-=======
     "roonapi==0.0.31"
->>>>>>> 0371c917
   ],
   "codeowners": [
     "@pavoni"
