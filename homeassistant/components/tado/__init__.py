"""Support for the (unofficial) Tado API."""
import asyncio
from datetime import timedelta
import logging

from PyTado.interface import Tado
from requests import RequestException
import requests.exceptions

from homeassistant.components.climate.const import PRESET_AWAY, PRESET_HOME
from homeassistant.config_entries import ConfigEntry
from homeassistant.const import CONF_PASSWORD, CONF_USERNAME
from homeassistant.core import HomeAssistant, callback
from homeassistant.exceptions import ConfigEntryNotReady
from homeassistant.helpers import config_validation as cv
from homeassistant.helpers.dispatcher import dispatcher_send
from homeassistant.helpers.event import async_track_time_interval
from homeassistant.util import Throttle

from .const import (
    CONF_FALLBACK,
    DATA,
    DOMAIN,
    INSIDE_TEMPERATURE_MEASUREMENT,
    SIGNAL_TADO_UPDATE_RECEIVED,
    TEMP_OFFSET,
    UPDATE_LISTENER,
    UPDATE_TRACK,
)

_LOGGER = logging.getLogger(__name__)


TADO_COMPONENTS = ["binary_sensor", "sensor", "climate", "water_heater"]

MIN_TIME_BETWEEN_UPDATES = timedelta(seconds=10)
SCAN_INTERVAL = timedelta(seconds=15)

CONFIG_SCHEMA = cv.deprecated(DOMAIN)


async def async_setup(hass: HomeAssistant, config: dict):
    """Set up the Tado component."""

    hass.data.setdefault(DOMAIN, {})

    return True


async def async_setup_entry(hass: HomeAssistant, entry: ConfigEntry):
    """Set up Tado from a config entry."""

    _async_import_options_from_data_if_missing(hass, entry)

    username = entry.data[CONF_USERNAME]
    password = entry.data[CONF_PASSWORD]
    fallback = entry.options.get(CONF_FALLBACK, True)

    tadoconnector = TadoConnector(hass, username, password, fallback)

    try:
        await hass.async_add_executor_job(tadoconnector.setup)
    except KeyError:
        _LOGGER.error("Failed to login to tado")
        return False
    except RuntimeError as exc:
        _LOGGER.error("Failed to setup tado: %s", exc)
        return ConfigEntryNotReady
    except requests.exceptions.Timeout as ex:
        raise ConfigEntryNotReady from ex
    except requests.exceptions.HTTPError as ex:
        if ex.response.status_code > 400 and ex.response.status_code < 500:
            _LOGGER.error("Failed to login to tado: %s", ex)
            return False
        raise ConfigEntryNotReady from ex

    # Do first update
    await hass.async_add_executor_job(tadoconnector.update)

    # Poll for updates in the background
    update_track = async_track_time_interval(
        hass,
        lambda now: tadoconnector.update(),
        SCAN_INTERVAL,
    )

    update_listener = entry.add_update_listener(_async_update_listener)

    hass.data[DOMAIN][entry.entry_id] = {
        DATA: tadoconnector,
        UPDATE_TRACK: update_track,
        UPDATE_LISTENER: update_listener,
    }

    for component in TADO_COMPONENTS:
        hass.async_create_task(
            hass.config_entries.async_forward_entry_setup(entry, component)
        )

    return True


@callback
def _async_import_options_from_data_if_missing(hass: HomeAssistant, entry: ConfigEntry):
    options = dict(entry.options)
    if CONF_FALLBACK not in options:
        options[CONF_FALLBACK] = entry.data.get(CONF_FALLBACK, True)
        hass.config_entries.async_update_entry(entry, options=options)


async def _async_update_listener(hass: HomeAssistant, entry: ConfigEntry):
    """Handle options update."""
    await hass.config_entries.async_reload(entry.entry_id)


async def async_unload_entry(hass: HomeAssistant, entry: ConfigEntry):
    """Unload a config entry."""
    unload_ok = all(
        await asyncio.gather(
            *[
                hass.config_entries.async_forward_entry_unload(entry, component)
                for component in TADO_COMPONENTS
            ]
        )
    )

    hass.data[DOMAIN][entry.entry_id][UPDATE_TRACK]()
    hass.data[DOMAIN][entry.entry_id][UPDATE_LISTENER]()

    if unload_ok:
        hass.data[DOMAIN].pop(entry.entry_id)

    return unload_ok


class TadoConnector:
    """An object to store the Tado data."""

    def __init__(self, hass, username, password, fallback):
        """Initialize Tado Connector."""
        self.hass = hass
        self._username = username
        self._password = password
        self._fallback = fallback

        self.home_id = None
        self.tado = None
        self.zones = None
        self.devices = None
        self.data = {
            "device": {},
            "zone": {},
        }

    @property
    def fallback(self):
        """Return fallback flag to Smart Schedule."""
        return self._fallback

    def setup(self):
        """Connect to Tado and fetch the zones."""
        self.tado = Tado(self._username, self._password)
        self.tado.setDebugging(True)
        # Load zones and devices
        self.zones = self.tado.getZones()
        self.devices = self.tado.getDevices()
        self.home_id = self.tado.getMe()["homes"][0]["id"]

    @Throttle(MIN_TIME_BETWEEN_UPDATES)
    def update(self):
        """Update the registered zones."""
        for device in self.devices:
            self.update_sensor("device", device["shortSerialNo"])
        for zone in self.zones:
            self.update_sensor("zone", zone["id"])

    def update_sensor(self, sensor_type, sensor):
        """Update the internal data from Tado."""
        _LOGGER.debug("Updating %s %s", sensor_type, sensor)
        try:
            if sensor_type == "device":
                data = self.tado.getDeviceInfo(sensor)
<<<<<<< HEAD
=======
                if (
                    INSIDE_TEMPERATURE_MEASUREMENT
                    in data["characteristics"]["capabilities"]
                ):
                    data[TEMP_OFFSET] = self.tado.getDeviceInfo(sensor, TEMP_OFFSET)
>>>>>>> 0371c917
            elif sensor_type == "zone":
                data = self.tado.getZoneState(sensor)
            else:
                _LOGGER.debug("Unknown sensor: %s", sensor_type)
                return
        except RuntimeError:
            _LOGGER.error(
                "Unable to connect to Tado while updating %s %s",
                sensor_type,
                sensor,
            )
            return

        self.data[sensor_type][sensor] = data

        _LOGGER.debug(
            "Dispatching update to %s %s %s: %s",
            self.home_id,
            sensor_type,
            sensor,
            data,
        )
        dispatcher_send(
            self.hass,
            SIGNAL_TADO_UPDATE_RECEIVED.format(self.home_id, sensor_type, sensor),
        )

    def get_capabilities(self, zone_id):
        """Return the capabilities of the devices."""
        return self.tado.getCapabilities(zone_id)

    def reset_zone_overlay(self, zone_id):
        """Reset the zone back to the default operation."""
        self.tado.resetZoneOverlay(zone_id)
        self.update_sensor("zone", zone_id)

    def set_presence(
        self,
        presence=PRESET_HOME,
    ):
        """Set the presence to home or away."""
        if presence == PRESET_AWAY:
            self.tado.setAway()
        elif presence == PRESET_HOME:
            self.tado.setHome()

    def set_zone_overlay(
        self,
        zone_id=None,
        overlay_mode=None,
        temperature=None,
        duration=None,
        device_type="HEATING",
        mode=None,
        fan_speed=None,
        swing=None,
    ):
        """Set a zone overlay."""
        _LOGGER.debug(
            "Set overlay for zone %s: overlay_mode=%s, temp=%s, duration=%s, type=%s, mode=%s fan_speed=%s swing=%s",
            zone_id,
            overlay_mode,
            temperature,
            duration,
            device_type,
            mode,
            fan_speed,
            swing,
        )

        try:
            self.tado.setZoneOverlay(
                zone_id,
                overlay_mode,
                temperature,
                duration,
                device_type,
                "ON",
                mode,
                fanSpeed=fan_speed,
                swing=swing,
            )

        except RequestException as exc:
            _LOGGER.error("Could not set zone overlay: %s", exc)

        self.update_sensor("zone", zone_id)

    def set_zone_off(self, zone_id, overlay_mode, device_type="HEATING"):
        """Set a zone to off."""
        try:
            self.tado.setZoneOverlay(
                zone_id, overlay_mode, None, None, device_type, "OFF"
            )
        except RequestException as exc:
            _LOGGER.error("Could not set zone overlay: %s", exc)

        self.update_sensor("zone", zone_id)

    def set_temperature_offset(self, device_id, offset):
        """Set temperature offset of device."""
        try:
            self.tado.setTempOffset(device_id, offset)
        except RequestException as exc:
            _LOGGER.error("Could not set temperature offset: %s", exc)<|MERGE_RESOLUTION|>--- conflicted
+++ resolved
@@ -180,14 +180,11 @@
         try:
             if sensor_type == "device":
                 data = self.tado.getDeviceInfo(sensor)
-<<<<<<< HEAD
-=======
                 if (
                     INSIDE_TEMPERATURE_MEASUREMENT
                     in data["characteristics"]["capabilities"]
                 ):
                     data[TEMP_OFFSET] = self.tado.getDeviceInfo(sensor, TEMP_OFFSET)
->>>>>>> 0371c917
             elif sensor_type == "zone":
                 data = self.tado.getZoneState(sensor)
             else:
