"""The Shelly integration."""
import asyncio
from datetime import timedelta
import logging
from socket import gethostbyname

import aioshelly
import async_timeout

from homeassistant.config_entries import ConfigEntry
from homeassistant.const import (
    CONF_HOST,
    CONF_PASSWORD,
    CONF_USERNAME,
    EVENT_HOMEASSISTANT_STOP,
)
from homeassistant.core import HomeAssistant, callback
from homeassistant.exceptions import ConfigEntryNotReady
from homeassistant.helpers import (
    aiohttp_client,
    device_registry,
    singleton,
    update_coordinator,
)

from .const import (
<<<<<<< HEAD
    AIOSHELLY_DEVICE_TIMEOUT_SEC,
=======
>>>>>>> bb1ebae5
    BATTERY_DEVICES_WITH_PERMANENT_CONNECTION,
    COAP,
    DATA_CONFIG_ENTRY,
    DOMAIN,
    INPUTS_EVENTS_DICT,
    POLLING_TIMEOUT_MULTIPLIER,
    REST,
    REST_SENSORS_UPDATE_INTERVAL,
    SLEEP_PERIOD_MULTIPLIER,
    UPDATE_PERIOD_MULTIPLIER,
)
from .utils import get_device_name

PLATFORMS = ["binary_sensor", "cover", "light", "sensor", "switch"]
_LOGGER = logging.getLogger(__name__)


@singleton.singleton("shelly_coap")
async def get_coap_context(hass):
    """Get CoAP context to be used in all Shelly devices."""
    context = aioshelly.COAP()
    await context.initialize()

    @callback
    def shutdown_listener(ev):
        context.close()

    hass.bus.async_listen_once(EVENT_HOMEASSISTANT_STOP, shutdown_listener)

    return context


async def async_setup(hass: HomeAssistant, config: dict):
    """Set up the Shelly component."""
    hass.data[DOMAIN] = {DATA_CONFIG_ENTRY: {}}
    return True


async def async_setup_entry(hass: HomeAssistant, entry: ConfigEntry):
    """Set up Shelly from a config entry."""
    temperature_unit = "C" if hass.config.units.is_metric else "F"

    ip_address = await hass.async_add_executor_job(gethostbyname, entry.data[CONF_HOST])

    options = aioshelly.ConnectionOptions(
        ip_address,
        entry.data.get(CONF_USERNAME),
        entry.data.get(CONF_PASSWORD),
        temperature_unit,
    )

    coap_context = await get_coap_context(hass)

    try:
        async with async_timeout.timeout(AIOSHELLY_DEVICE_TIMEOUT_SEC):
            device = await aioshelly.Device.create(
                aiohttp_client.async_get_clientsession(hass),
                coap_context,
                options,
            )
    except (asyncio.TimeoutError, OSError) as err:
        raise ConfigEntryNotReady from err

    hass.data[DOMAIN][DATA_CONFIG_ENTRY][entry.entry_id] = {}
    coap_wrapper = hass.data[DOMAIN][DATA_CONFIG_ENTRY][entry.entry_id][
        COAP
    ] = ShellyDeviceWrapper(hass, entry, device)
    await coap_wrapper.async_setup()

    hass.data[DOMAIN][DATA_CONFIG_ENTRY][entry.entry_id][
        REST
    ] = ShellyDeviceRestWrapper(hass, device)

    for component in PLATFORMS:
        hass.async_create_task(
            hass.config_entries.async_forward_entry_setup(entry, component)
        )

    return True


class ShellyDeviceWrapper(update_coordinator.DataUpdateCoordinator):
    """Wrapper for a Shelly device with Home Assistant specific functions."""

    def __init__(self, hass, entry, device: aioshelly.Device):
        """Initialize the Shelly device wrapper."""
        self.device_id = None
        sleep_mode = device.settings.get("sleep_mode")

        if sleep_mode:
            sleep_period = sleep_mode["period"]
            if sleep_mode["unit"] == "h":
                sleep_period *= 60  # hours to minutes

            update_interval = (
                SLEEP_PERIOD_MULTIPLIER * sleep_period * 60
            )  # minutes to seconds
        else:
            update_interval = (
                UPDATE_PERIOD_MULTIPLIER * device.settings["coiot"]["update_period"]
            )

        super().__init__(
            hass,
            _LOGGER,
            name=get_device_name(device),
            update_interval=timedelta(seconds=update_interval),
        )
        self.hass = hass
        self.entry = entry
        self.device = device

        self.device.subscribe_updates(self.async_set_updated_data)

        self._async_remove_input_events_handler = self.async_add_listener(
            self._async_input_events_handler
        )
        self._last_input_events_count = dict()

        hass.bus.async_listen_once(EVENT_HOMEASSISTANT_STOP, self._handle_ha_stop)

    @callback
    def _async_input_events_handler(self):
        """Handle device input events."""
        for block in self.device.blocks:
            if (
                "inputEvent" not in block.sensor_ids
                or "inputEventCnt" not in block.sensor_ids
            ):
                continue

            channel = int(block.channel or 0) + 1
            event_type = block.inputEvent
            last_event_count = self._last_input_events_count.get(channel)
            self._last_input_events_count[channel] = block.inputEventCnt

            if (
                last_event_count is None
                or last_event_count == block.inputEventCnt
                or event_type == ""
            ):
                continue

            if event_type in INPUTS_EVENTS_DICT:
                self.hass.bus.async_fire(
                    "shelly.click",
                    {
                        "device_id": self.device_id,
                        "device": self.device.settings["device"]["hostname"],
                        "channel": channel,
                        "click_type": INPUTS_EVENTS_DICT[event_type],
                    },
                )
            else:
                _LOGGER.warning(
                    "Shelly input event %s for device %s is not supported, please open issue",
                    event_type,
                    self.name,
                )

    async def _async_update_data(self):
        """Fetch data."""

        _LOGGER.debug("Polling Shelly Device - %s", self.name)
        try:
            async with async_timeout.timeout(
                POLLING_TIMEOUT_MULTIPLIER
                * self.device.settings["coiot"]["update_period"]
            ):
                return await self.device.update()
        except OSError as err:
            raise update_coordinator.UpdateFailed("Error fetching data") from err

    @property
    def model(self):
        """Model of the device."""
        return self.device.settings["device"]["type"]

    @property
    def mac(self):
        """Mac address of the device."""
        return self.device.settings["device"]["mac"]

    async def async_setup(self):
        """Set up the wrapper."""

        dev_reg = await device_registry.async_get_registry(self.hass)
        model_type = self.device.settings["device"]["type"]
        entry = dev_reg.async_get_or_create(
            config_entry_id=self.entry.entry_id,
            name=self.name,
            connections={(device_registry.CONNECTION_NETWORK_MAC, self.mac)},
            # This is duplicate but otherwise via_device can't work
            identifiers={(DOMAIN, self.mac)},
            manufacturer="Shelly",
            model=aioshelly.MODEL_NAMES.get(model_type, model_type),
            sw_version=self.device.settings["fw"],
        )
        self.device_id = entry.id

    def shutdown(self):
        """Shutdown the wrapper."""
        self.device.shutdown()
        self._async_remove_input_events_handler()

    @callback
    def _handle_ha_stop(self, _):
        """Handle Home Assistant stopping."""
        _LOGGER.debug("Stopping ShellyDeviceWrapper for %s", self.name)
        self.shutdown()


class ShellyDeviceRestWrapper(update_coordinator.DataUpdateCoordinator):
    """Rest Wrapper for a Shelly device with Home Assistant specific functions."""

    def __init__(self, hass, device: aioshelly.Device):
        """Initialize the Shelly device wrapper."""
        if (
            device.settings["device"]["type"]
            in BATTERY_DEVICES_WITH_PERMANENT_CONNECTION
        ):
            update_interval = (
                SLEEP_PERIOD_MULTIPLIER * device.settings["coiot"]["update_period"]
            )
        else:
            update_interval = REST_SENSORS_UPDATE_INTERVAL

        super().__init__(
            hass,
            _LOGGER,
            name=get_device_name(device),
            update_interval=timedelta(seconds=update_interval),
        )
        self.device = device

    async def _async_update_data(self):
        """Fetch data."""
        try:
            async with async_timeout.timeout(AIOSHELLY_DEVICE_TIMEOUT_SEC):
                _LOGGER.debug("REST update for %s", self.name)
                return await self.device.update_status()
        except OSError as err:
            raise update_coordinator.UpdateFailed("Error fetching data") from err

    @property
    def mac(self):
        """Mac address of the device."""
        return self.device.settings["device"]["mac"]


async def async_unload_entry(hass: HomeAssistant, entry: ConfigEntry):
    """Unload a config entry."""
    unload_ok = all(
        await asyncio.gather(
            *[
                hass.config_entries.async_forward_entry_unload(entry, component)
                for component in PLATFORMS
            ]
        )
    )
    if unload_ok:
        hass.data[DOMAIN][DATA_CONFIG_ENTRY][entry.entry_id][COAP].shutdown()
        hass.data[DOMAIN][DATA_CONFIG_ENTRY].pop(entry.entry_id)

    return unload_ok<|MERGE_RESOLUTION|>--- conflicted
+++ resolved
@@ -24,10 +24,6 @@
 )
 
 from .const import (
-<<<<<<< HEAD
-    AIOSHELLY_DEVICE_TIMEOUT_SEC,
-=======
->>>>>>> bb1ebae5
     BATTERY_DEVICES_WITH_PERMANENT_CONNECTION,
     COAP,
     DATA_CONFIG_ENTRY,
