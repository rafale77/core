--- conflicted
+++ resolved
@@ -1,13 +1,10 @@
 """Support for FFmpeg."""
-<<<<<<< HEAD
-=======
 from __future__ import annotations
 
 import asyncio
 import re
 
 from haffmpeg.tools import IMAGE_JPEG, FFVersion, ImageFrame
->>>>>>> 5ee37386
 import voluptuous as vol
 
 from homeassistant.const import (
@@ -91,16 +88,12 @@
     return True
 
 
-<<<<<<< HEAD
-async def async_get_image(hass, input_source, output_format, extra_cmd=None):
-=======
 async def async_get_image(
     hass: HomeAssistantType,
     input_source: str,
     output_format: str = IMAGE_JPEG,
     extra_cmd: str | None = None,
 ):
->>>>>>> 5ee37386
     """Get an image from a frame of an RTSP stream."""
     return
 
