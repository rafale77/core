--- conflicted
+++ resolved
@@ -27,11 +27,7 @@
 
 async def async_setup_platform(hass, config, async_add_entities, discovery_info=None):
     """Set up a FFmpeg camera."""
-<<<<<<< HEAD
     async_add_entities([FFmpegCamera(hass, config)])
-=======
-    async_add_entities([FFmpegCamera(hass, config, hass.data[DATA_FFMPEG])])
->>>>>>> 5cd0d621
 
 class Client:
     """ Maintain live RTSP feed without buffering. """
@@ -44,25 +40,15 @@
         self.rtsp_server_uri = rtsp_server_uri
         self.extra_cmd = extra_cmd
         self.open()
-<<<<<<< HEAD
         t = Thread(target=self._update, args=())
         t.daemon = True
         t.start()
-=======
->>>>>>> 5cd0d621
 
     def open(self):
         os.environ["OPENCV_FFMPEG_CAPTURE_OPTIONS"] = "hwaccel;cuvid|video_codec;h264_cuvid|vsync;0"
         if self.extra_cmd == "h265":
             os.environ["OPENCV_FFMPEG_CAPTURE_OPTIONS"] = "hwaccel;cuvid|video_codec;hevc_cuvid|vsync;0"
         self._stream = cv2.VideoCapture(self.rtsp_server_uri, cv2.CAP_FFMPEG)
-<<<<<<< HEAD
-=======
-        t = Thread(target=self._update, args=())
-        t.daemon = True
-        t.start()
-        return self
->>>>>>> 5cd0d621
 
     def _update(self):
         while True:
@@ -70,14 +56,7 @@
             if not grabbed:
                 _LOGGER.warning("Stream Interrupted, Retrying")
                 self._stream.release()
-<<<<<<< HEAD
                 self.open()
-=======
-                os.environ["OPENCV_FFMPEG_CAPTURE_OPTIONS"] = "hwaccel;cuvid|video_codec;h264_cuvid|vsync;0"
-                if self.extra_cmd == "h265":
-                    os.environ["OPENCV_FFMPEG_CAPTURE_OPTIONS"] = "hwaccel;cuvid|video_codec;hevc_cuvid|vsync;0"
-                self._stream = cv2.VideoCapture(self.rtsp_server_uri, cv2.CAP_FFMPEG)
->>>>>>> 5cd0d621
 
     def read(self):
         """ Retrieve most recent frame and decode"""
@@ -95,10 +74,6 @@
         self._name = config.get(CONF_NAME)
         self._input = config.get(CONF_INPUT)
         self._extra_arguments = config.get(CONF_EXTRA_ARGUMENTS)
-<<<<<<< HEAD
-=======
-        self._ffmpeg = ffmpeg
->>>>>>> 5cd0d621
         self.client = Client(rtsp_server_uri = self._input, extra_cmd=self._extra_arguments)
 
     @property
