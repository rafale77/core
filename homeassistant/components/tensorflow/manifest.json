--- conflicted
+++ resolved
@@ -6,13 +6,8 @@
     "tensorflow==2.3.0",
     "tf-models-official==2.3.0",
     "pycocotools==2.0.1",
-<<<<<<< HEAD
-    "numpy==1.19.4",
-    "pillow==8.1.1"
-=======
     "numpy==1.20.2",
     "pillow==8.1.2"
->>>>>>> 5ee37386
   ],
   "codeowners": []
 }