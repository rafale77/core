{
  "domain": "trend",
  "name": "Trend",
  "documentation": "https://www.home-assistant.io/integrations/trend",
<<<<<<< HEAD
  "requirements": ["numpy==1.19.4"],
=======
  "requirements": ["numpy==1.20.2"],
>>>>>>> 5ee37386
  "codeowners": [],
  "quality_scale": "internal"
}<|MERGE_RESOLUTION|>--- conflicted
+++ resolved
@@ -2,11 +2,7 @@
   "domain": "trend",
   "name": "Trend",
   "documentation": "https://www.home-assistant.io/integrations/trend",
-<<<<<<< HEAD
-  "requirements": ["numpy==1.19.4"],
-=======
   "requirements": ["numpy==1.20.2"],
->>>>>>> 5ee37386
   "codeowners": [],
   "quality_scale": "internal"
 }