--- conflicted
+++ resolved
@@ -3,10 +3,6 @@
   "name": "IQVIA",
   "config_flow": true,
   "documentation": "https://www.home-assistant.io/integrations/iqvia",
-<<<<<<< HEAD
-  "requirements": ["numpy==1.19.4", "pyiqvia==0.2.1"],
-=======
-  "requirements": ["numpy==1.19.2", "pyiqvia==0.3.1"],
->>>>>>> c1027cac
+  "requirements": ["numpy==1.19.4", "pyiqvia==0.3.1"],
   "codeowners": ["@bachya"]
 }