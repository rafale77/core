"""Provides functionality to interact with image processing services."""
import asyncio
from datetime import timedelta
import logging

import voluptuous as vol

<<<<<<< HEAD
from homeassistant.const import ATTR_NAME, CONF_ENTITY_ID, CONF_NAME
=======
from homeassistant.const import (
    ATTR_ENTITY_ID,
    ATTR_NAME,
    CONF_ENTITY_ID,
    CONF_NAME,
    CONF_SOURCE,
)
>>>>>>> e9785fcd
from homeassistant.core import callback
from homeassistant.exceptions import HomeAssistantError
import homeassistant.helpers.config_validation as cv
from homeassistant.helpers.config_validation import make_entity_service_schema
from homeassistant.helpers.entity import Entity
from homeassistant.helpers.entity_component import EntityComponent
from homeassistant.util.async_ import run_callback_threadsafe

# mypy: allow-untyped-defs, no-check-untyped-defs

_LOGGER = logging.getLogger(__name__)

DOMAIN = "image_processing"
SCAN_INTERVAL = timedelta(seconds=10)

DEVICE_CLASSES = [
    "alpr",  # Automatic license plate recognition
    "face",  # Face
    "ocr",  # OCR
]

SERVICE_SCAN = "scan"
SERVICE_ENABLE = "enable_detection"
SERVICE_DISABLE = "disable_detection"

EVENT_DETECT_FACE = "image_processing.detect_face"

ATTR_AGE = "age"
ATTR_CONFIDENCE = "confidence"
ATTR_FACES = "faces"
ATTR_GENDER = "gender"
ATTR_GLASSES = "glasses"
ATTR_MOTION = "motion"
ATTR_TOTAL_FACES = "total_faces"

CONF_CONFIDENCE = "confidence"

DEFAULT_TIMEOUT = 10
DEFAULT_CONFIDENCE = 80

SOURCE_SCHEMA = vol.Schema(
    {
        vol.Required(CONF_ENTITY_ID): cv.entity_domain("camera"),
        vol.Optional(CONF_NAME): cv.string,
    }
)

PLATFORM_SCHEMA = cv.PLATFORM_SCHEMA.extend(
    {
        vol.Optional(CONF_SOURCE): vol.All(cv.ensure_list, [SOURCE_SCHEMA]),
        vol.Optional(CONF_CONFIDENCE, default=DEFAULT_CONFIDENCE): vol.All(
            vol.Coerce(float), vol.Range(min=0, max=100)
        ),
    }
)
PLATFORM_SCHEMA_BASE = cv.PLATFORM_SCHEMA_BASE.extend(PLATFORM_SCHEMA.schema)


async def async_setup(hass, config):
    """Set up the image processing."""
    component = EntityComponent(_LOGGER, DOMAIN, hass, SCAN_INTERVAL)

    await component.async_setup(config)

    async def async_scan_service(service):
        """Service handler for scan."""
        image_entities = await component.async_extract_from_service(service)

        update_tasks = []
        for entity in image_entities:
            entity.async_set_context(service.context)
            update_tasks.append(asyncio.create_task(entity.async_update_ha_state(True)))

        if update_tasks:
            await asyncio.wait(update_tasks)

    hass.services.async_register(
        DOMAIN, SERVICE_SCAN, async_scan_service, schema=make_entity_service_schema({})
    )
    component.async_register_entity_service(
        SERVICE_ENABLE,
        schema=make_entity_service_schema({}),
        func="async_enable_detection",
    )
    component.async_register_entity_service(
        SERVICE_DISABLE,
        schema=make_entity_service_schema({}),
        func="async_disable_detection",
    )

    return True


class ImageProcessingEntity(Entity):
    """Base entity class for image processing."""

    timeout = DEFAULT_TIMEOUT
    det = "on"

    def enable_detection(self):
        """Enable motion detection in the camera."""
        self.det = "on"
        raise NotImplementedError()

    async def async_enable_detection(self):
        """Call the job and enable motion detection."""
        await self.hass.async_add_executor_job(self.enable_detection)

    def disable_detection(self):
        """Disable motion detection in camera."""
        self.det = "off"
        raise NotImplementedError()

    async def async_disable_detection(self):
        """Call the job and disable motion detection."""
        await self.hass.async_add_executor_job(self.disable_detection)

    @property
    def camera_entity(self):
        """Return camera entity id from process pictures."""
        return None

    @property
    def confidence(self):
        """Return minimum confidence for do some things."""
        return None

    @property
    def state_attributes(self):
        """Return device specific state attributes."""
        return {ATTR_MOTION: self.det}

    def process_image(self, image):
        """Process image."""
        raise NotImplementedError()

    async def async_process_image(self, image):
        """Process image."""
        return await self.hass.async_add_executor_job(self.process_image, image)

    async def async_update(self):
        """Update image and process it.

        This method is a coroutine.
        """
        camera = self.hass.components.camera
        image = None

        try:
            image = await camera.async_get_raw_image(
                self.camera_entity, timeout=self.timeout
            )

        except AttributeError:
            try:
                image = await camera.async_get_image(
                    self.camera_entity, timeout=self.timeout
                )

            except HomeAssistantError as err:
                _LOGGER.error("Error on receive image from entity: %s", err)
                return

        # process image data
        await self.async_process_image(image.content)


class ImageProcessingFaceEntity(ImageProcessingEntity):
    """Base entity class for face image processing."""

    def __init__(self):
        """Initialize base face identify/verify entity."""
        self.faces = []
        self.total_faces = 0
        self.det = "on"

    def enable_detection(self):
        """Enable motion detection in the camera."""
        self.det = "on"
        raise NotImplementedError()

    async def async_enable_detection(self):
        """Call the job and enable motion detection."""
        await self.hass.async_add_executor_job(self.enable_detection)

    def disable_detection(self):
        """Disable motion detection in camera."""
        self.det = "off"
        raise NotImplementedError()

    async def async_disable_detection(self):
        """Call the job and disable motion detection."""
        await self.hass.async_add_executor_job(self.disable_detection)

    @property
    def state(self):
        """Return the state of the entity."""
        confidence = 0
        state = None

        # No confidence support
        if not self.confidence:
            return self.total_faces

        # Search high confidence
        for face in self.faces:
            if ATTR_CONFIDENCE not in face:
                continue

            f_co = face[ATTR_CONFIDENCE]
            if f_co > confidence:
                confidence = f_co
                for attr in [ATTR_NAME, ATTR_MOTION]:
                    if attr in face:
                        state = face[attr]
                        break

        return state

    @property
    def device_class(self):
        """Return the class of this device, from component DEVICE_CLASSES."""
        return "face"

    @property
    def state_attributes(self):
        """Return device specific state attributes."""
        return {
            ATTR_FACES: self.faces,
            ATTR_TOTAL_FACES: self.total_faces,
            ATTR_MOTION: self.det,
        }

    def process_faces(self, faces, total):
        """Send event with detected faces and store data."""
        run_callback_threadsafe(
            self.hass.loop, self.async_process_faces, faces, total
        ).result()

    @callback
    def async_process_faces(self, faces, total):
        """Send event with detected faces and store data.

        known are a dict in follow format:
         [
           {
              ATTR_CONFIDENCE: 80,
              ATTR_NAME: 'Name',
              ATTR_AGE: 12.0,
              ATTR_GENDER: 'man',
              ATTR_MOTION: 'smile',
              ATTR_GLASSES: 'sunglasses'
           },
         ]

        This method must be run in the event loop.
        """
        # Send events
        for face in faces:
            if ATTR_CONFIDENCE in face and self.confidence:
                if face[ATTR_CONFIDENCE] < self.confidence:
                    continue
            self.hass.async_add_job(self.hass.bus.async_fire, EVENT_DETECT_FACE, face)

        # Update entity store
        self.faces = faces
        self.total_faces = total<|MERGE_RESOLUTION|>--- conflicted
+++ resolved
@@ -5,9 +5,6 @@
 
 import voluptuous as vol
 
-<<<<<<< HEAD
-from homeassistant.const import ATTR_NAME, CONF_ENTITY_ID, CONF_NAME
-=======
 from homeassistant.const import (
     ATTR_ENTITY_ID,
     ATTR_NAME,
@@ -15,7 +12,6 @@
     CONF_NAME,
     CONF_SOURCE,
 )
->>>>>>> e9785fcd
 from homeassistant.core import callback
 from homeassistant.exceptions import HomeAssistantError
 import homeassistant.helpers.config_validation as cv
