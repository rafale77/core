"""Component that will help set the Dlib face detect processing."""
from itertools import product
import logging
from math import ceil
import os
from pathlib import Path

import cv2
import numpy as np
import torch

from homeassistant.components.image_processing import (
    CONF_ENTITY_ID,
    CONF_NAME,
    CONF_SOURCE,
    ImageProcessingFaceEntity,
)
from homeassistant.const import ATTR_NAME
from homeassistant.core import split_entity_id

from .models import FaceDetector

<<<<<<< HEAD
_LOGGER = logging.getLogger(__name__)
home = str(Path.home()) + "/.homeassistant/"
ATTR_NAME = "name"
ATTR_FACES = "faces"
ATTR_TOTAL_FACES = "total_faces"
ATTR_MOTION = "detection"
# torch.backends.cudnn.benchmark = True
=======
CONF_FACES = "faces"

PLATFORM_SCHEMA = PLATFORM_SCHEMA.extend(
    {
        vol.Required(CONF_FACES): {cv.string: cv.isfile},
        vol.Optional(CONF_CONFIDENCE, default=0.6): vol.Coerce(float),
    }
)
>>>>>>> e9785fcd


async def async_setup_platform(hass, config, async_add_entities, discovery_info=None):
    """Set up the Dlib Face detection platform."""

    entities = []
    for camera in config[CONF_SOURCE]:
        entities.append(
            DlibFaceIdentifyEntity(
                camera[CONF_ENTITY_ID],
                camera.get(CONF_NAME),
            )
        )
    async_add_entities(entities)


class DlibFaceIdentifyEntity(ImageProcessingFaceEntity):
    """Dlib Face API entity for identify."""

    def __init__(self, camera_entity, name):
        """Initialize Dlib face identify entry."""

        super().__init__()
        self.facebank_path = Path(home + "recogface/")
        self.threshold = 1
        self.device = torch.device("cuda:0" if torch.cuda.is_available() else "cpu")
        self.face_detector = FaceDetector()
        self._camera = camera_entity
        if name:
            self._name = name
        else:
            self._name = f"Dlib Face {split_entity_id(camera_entity)[1]}"
        self.train_faces()
        self.priors = []
        self._det = "on"

    def enable_detection(self):
        """Enable detection."""
        self._det = "on"

    def disable_detection(self):
        """Disable detection."""
        self._det = "off"

    def prior_box(self, image_size):
        """Boxes for Face."""
        steps = [8, 16, 32]
        feature_maps = [
            [ceil(image_size[0] / step), ceil(image_size[1] / step)] for step in steps
        ]
        min_sizes = [[16, 32], [64, 128], [256, 512]]
        anchors = []

        for k, f in enumerate(feature_maps):
            min_size = min_sizes[k]
            mat = np.array(list(product(range(f[0]), range(f[1]), min_size))).astype(np.float32)
            mat[:, 0], mat[:, 1] = ((mat[:, 1] + 0.5) * steps[k] / image_size[1],
                                    (mat[:, 0] + 0.5) * steps[k] / image_size[0])
            mat = np.concatenate([mat, mat[:, 2:3]], axis=1)
            mat[:, 2] = mat[:, 2] / image_size[1]
            mat[:, 3] = mat[:, 3] / image_size[0]
            anchors.append(mat)
        output = np.concatenate(anchors, axis=0)
        return torch.as_tensor(output, device=self.device)

    def preprocessor(self, img_raw):
        """Convert cv2/PIL image to tensor."""
        # img_raw = np.float32(img_raw)
        # img_raw -= [104.0, 117.0, 123.0]
        # img = img_raw.transpose(2,0,1)
        # return img[np.newaxis, ...].astype('float32')
        img = torch.as_tensor(img_raw, dtype=torch.float32, device=self.device)
        img -= torch.as_tensor([104, 117, 123], device=self.device)  # BGR
        return img.permute(2, 0, 1).unsqueeze(0)

    def train_faces(self):
        """Train and load faces."""
        try:
            self.targets = torch.load(self.facebank_path / "facebank.pth")
            # self.targets = np.load(self.facebank_path / "facebank.npy")
            self.names = np.load(self.facebank_path / "names.npy")
            _LOGGER.warning("Faces Loaded")
        except Exception:
            _LOGGER.warning("Model not trained, retraining...")
            faces = []
            names = ["Unknown"]
            folder = home + "recogface/faces/"
            train_dir = os.listdir(folder)
            for person in train_dir:
                pix = os.listdir(folder + person)
                embs = []
                for person_img in pix:
                    pic = cv2.imread(folder + person + "/" + person_img)
                    img = self.preprocessor(pic)
                    priors = self.prior_box(img.shape[2:])
                    emb = self.face_detector.detect_align(pic, img, priors)[0]
                    if len(emb) == 1:
                        embs.append(emb)
                    else:
                        _LOGGER.error(person_img + " can't be used for training")
                # faces.append(embs)
                faces.append(torch.cat(embs).mean(0, keepdim=True))
                names.append(person)
            self.targets = torch.cat(faces)
            torch.save(self.targets, str(self.facebank_path) + "/facebank.pth")
            # np.save(str(self.facebank_path) + "/facebank.pth", self.targets)
            self.names = np.array(names)
            np.save(str(self.facebank_path) + "/names", self.names)
            _LOGGER.warning("Model training completed and saved...")

    @property
    def state_attributes(self):
        """Return device specific state attributes."""
        return {
            ATTR_FACES: self.faces,
            ATTR_TOTAL_FACES: self.total_faces,
            ATTR_MOTION: self._det,
        }

    @property
    def camera_entity(self):
        """Return camera entity id from process pictures."""
        return self._camera

    @property
    def name(self):
        """Return the name of the entity."""
        return self._name

    def process_image(self, image):
        """Process image."""
        found = embs = []
        if self._det == "on":
            img = self.preprocessor(image)
            if len(self.priors) < 1:
                self.priors = self.prior_box(img.shape[2:])
            embs = self.face_detector.detect_align(image, img, self.priors)
            if len(embs) > 0:
                diff = embs.unsqueeze(-1) - self.targets.transpose(1, 0).unsqueeze(0)
                dist = torch.sum(torch.pow(diff, 2), dim=1)
                minimum, min_idx = torch.min(dist, dim=1)
                min_idx[minimum > self.threshold] = -1  # if no match
                for idx, _ in enumerate(embs):
                    found.append({ATTR_NAME: self.names[min_idx[idx] + 1]})
        self.process_faces(found, len(embs))<|MERGE_RESOLUTION|>--- conflicted
+++ resolved
@@ -20,7 +20,6 @@
 
 from .models import FaceDetector
 
-<<<<<<< HEAD
 _LOGGER = logging.getLogger(__name__)
 home = str(Path.home()) + "/.homeassistant/"
 ATTR_NAME = "name"
@@ -28,16 +27,6 @@
 ATTR_TOTAL_FACES = "total_faces"
 ATTR_MOTION = "detection"
 # torch.backends.cudnn.benchmark = True
-=======
-CONF_FACES = "faces"
-
-PLATFORM_SCHEMA = PLATFORM_SCHEMA.extend(
-    {
-        vol.Required(CONF_FACES): {cv.string: cv.isfile},
-        vol.Optional(CONF_CONFIDENCE, default=0.6): vol.Coerce(float),
-    }
-)
->>>>>>> e9785fcd
 
 
 async def async_setup_platform(hass, config, async_add_entities, discovery_info=None):
